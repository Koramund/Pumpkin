[package]
name = "pumpkin-solver"
version = "0.1.4"
description = "The Pumpkin combinatorial optimisation solver library."
readme = "../README.md"
authors.workspace = true
license.workspace = true
edition.workspace = true
repository.workspace = true

[dependencies]
thiserror = "1.0.39"
log = "0.4.17"
bitfield = "0.14.0"
enumset = "1.1.2"
fnv = "1.0.3"
rand = { version = "0.8.5", features = [ "small_rng", "alloc" ] }
signal-hook = "0.3.17"
once_cell = "1.19.0"
downcast-rs = "1.2.1"
drcp-format = { version = "0.2.0" }
convert_case = "0.6.0"
itertools = "0.13.0"
flatzinc = "0.3.21"
clap = { version = "4.5.17", features = ["derive"] }
env_logger = "0.10.0"
bitfield-struct = "0.9.2"
num = "0.4.3"
<<<<<<< HEAD
fixedbitset = "0.5.7"
=======
enum-map = "2.7.3"
>>>>>>> 94e76035

[dev-dependencies]
clap = { version = "4.5.17", features = ["derive"] }
env_logger = "0.10.0"
paste = "1.0.15"
regex = "1.11.0"
stringcase = "0.3.0"
wait-timeout = "0.2.0"
pumpkin-macros = { version = "0.1.0", path = "../pumpkin-macros"}

[lints]
workspace = true

[features]
debug-checks = []

[build-dependencies]
cc = "1.1.30"<|MERGE_RESOLUTION|>--- conflicted
+++ resolved
@@ -26,11 +26,8 @@
 env_logger = "0.10.0"
 bitfield-struct = "0.9.2"
 num = "0.4.3"
-<<<<<<< HEAD
 fixedbitset = "0.5.7"
-=======
 enum-map = "2.7.3"
->>>>>>> 94e76035
 
 [dev-dependencies]
 clap = { version = "4.5.17", features = ["derive"] }
