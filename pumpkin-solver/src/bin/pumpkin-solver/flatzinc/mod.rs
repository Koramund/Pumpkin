--- conflicted
+++ resolved
@@ -24,12 +24,8 @@
 use pumpkin_solver::results::OptimisationResult;
 use pumpkin_solver::results::ProblemSolution;
 use pumpkin_solver::results::SatisfactionResult;
-<<<<<<< HEAD
-use pumpkin_solver::results::Solution;
+use pumpkin_solver::results::SolutionReference;
 use pumpkin_solver::statistics::StatisticLogger;
-=======
-use pumpkin_solver::results::SolutionReference;
->>>>>>> 94e76035
 use pumpkin_solver::termination::Combinator;
 use pumpkin_solver::termination::OsSignal;
 use pumpkin_solver::termination::TerminationCondition;
@@ -38,7 +34,6 @@
 use pumpkin_solver::Solver;
 
 use self::instance::FlatZincInstance;
-use self::instance::FlatzincObjective;
 use self::instance::Output;
 use crate::flatzinc::error::FlatZincError;
 
@@ -62,6 +57,7 @@
 }
 
 fn solution_callback(
+    brancher: &dyn Brancher,
     instance_objective_function: Option<DomainId>,
     options_all_solutions: bool,
     outputs: &[Output],
@@ -69,6 +65,7 @@
     solution: SolutionReference,
 ) {
     if options_all_solutions || instance_objective_function.is_none() {
+        brancher.log_statistics(StatisticLogger::default());
         if let Some(objective) = instance_objective_function {
             solver.log_statistics_with_objective(solution.get_integer_value(objective) as i64);
         } else {
@@ -106,11 +103,9 @@
     };
 
     let (direction, objective) = match instance.objective_function {
-        Some(FlatzincObjective::Maximize(domain_id)) => {
-            (OptimisationDirection::Maximise, domain_id)
-        }
-        Some(FlatzincObjective::Minimize(domain_id)) => {
-            (OptimisationDirection::Minimise, domain_id)
+        Some(objective) => {
+            let result: (OptimisationDirection, DomainId) = objective.into();
+            result
         }
         None => {
             satisfy(options, &mut solver, brancher, termination, outputs);
@@ -118,8 +113,9 @@
         }
     };
 
-    let callback = |solver: &Solver, solution: SolutionReference<'_>| {
+    let callback = |solver: &Solver, solution: SolutionReference<'_>, brancher: &(dyn Brancher)| {
         solution_callback(
+            brancher,
             Some(objective),
             options.all_solutions,
             &outputs,
@@ -144,6 +140,7 @@
     match result {
         OptimisationResult::Optimal(optimal_solution) => {
             if !options.all_solutions {
+                brancher.log_statistics(StatisticLogger::default());
                 solver.log_statistics();
                 print_solution_from_solver(optimal_solution.as_reference(), &instance.outputs)
             }
@@ -166,14 +163,6 @@
     Ok(())
 }
 
-<<<<<<< HEAD
-        match result {
-            OptimisationResult::Optimal(optimal_solution) => {
-                let optimal_objective_value =
-                    optimal_solution.get_integer_value(*objective_function.get_domain());
-                if !options.all_solutions {
-                    brancher.log_statistics(StatisticLogger::default());
-=======
 fn satisfy(
     options: FlatZincOptions,
     solver: &mut Solver,
@@ -185,8 +174,9 @@
         let mut solution_iterator = solver.get_solution_iterator(&mut brancher, &mut termination);
         loop {
             match solution_iterator.next_solution() {
-                IteratedSolution::Solution(solution, solver) => {
+                IteratedSolution::Solution(solution, solver, brancher) => {
                     solution_callback(
+                        brancher,
                         None,
                         options.all_solutions,
                         &outputs,
@@ -199,7 +189,6 @@
                     break;
                 }
                 IteratedSolution::Unknown => {
->>>>>>> 94e76035
                     solver.log_statistics();
                     break;
                 }
@@ -213,6 +202,7 @@
     } else {
         match solver.satisfy(&mut brancher, &mut termination) {
             SatisfactionResult::Satisfiable(solution) => solution_callback(
+                &brancher,
                 None,
                 options.all_solutions,
                 &outputs,
@@ -228,18 +218,6 @@
                 println!("{MSG_UNKNOWN}");
             }
         }
-<<<<<<< HEAD
-
-        None
-    };
-
-    brancher.log_statistics(StatisticLogger::default());
-    if let Some(value) = value {
-        solver.log_statistics_with_objective(value as i64)
-    } else {
-        solver.log_statistics()
-=======
->>>>>>> 94e76035
     }
 }
 
