--- conflicted
+++ resolved
@@ -15,17 +15,10 @@
 use pumpkin_solver::branching::Brancher;
 #[cfg(doc)]
 use pumpkin_solver::constraints::cumulative;
-<<<<<<< HEAD
 use pumpkin_solver::optimisation::linear_sat_unsat::LinearSatUnsat;
 use pumpkin_solver::optimisation::linear_unsat_sat::LinearUnsatSat;
 use pumpkin_solver::optimisation::OptimisationDirection;
 use pumpkin_solver::optimisation::OptimisationStrategy;
-=======
-use pumpkin_solver::optimisation::LowerBoundingSearch;
-use pumpkin_solver::optimisation::OptimisationDirection;
-use pumpkin_solver::optimisation::SearchMode;
-use pumpkin_solver::optimisation::UpperBoundingSearch;
->>>>>>> 6cd3ec70
 use pumpkin_solver::options::CumulativeOptions;
 use pumpkin_solver::results::solution_iterator::IteratedSolution;
 use pumpkin_solver::results::OptimisationResult;
@@ -60,7 +53,6 @@
     pub(crate) cumulative_options: CumulativeOptions,
 
     /// Determines which type of search is performed by the solver
-<<<<<<< HEAD
     pub(crate) optimisation_strategy: OptimisationStrategy,
 }
 
@@ -79,9 +71,6 @@
         }
         print_solution_from_solver(solution, outputs);
     }
-=======
-    pub(crate) search_mode: SearchMode,
->>>>>>> 6cd3ec70
 }
 
 pub(crate) fn solve(
@@ -124,7 +113,6 @@
         }
     };
 
-<<<<<<< HEAD
     let callback = |solver: &Solver, solution: SolutionReference<'_>| {
         solution_callback(
             Some(objective),
@@ -172,43 +160,6 @@
 
     Ok(())
 }
-=======
-    let value = if let Some(objective_function) = &instance.objective_function {
-        let result = match objective_function {
-            FlatzincObjective::Maximize(domain_id) => match options.search_mode {
-                SearchMode::UpperBounding => solver.optimise(
-                    &mut brancher,
-                    &mut termination,
-                    *domain_id,
-                    OptimisationDirection::Maximise,
-                    UpperBoundingSearch,
-                ),
-                SearchMode::LowerBounding => solver.optimise(
-                    &mut brancher,
-                    &mut termination,
-                    *domain_id,
-                    OptimisationDirection::Maximise,
-                    LowerBoundingSearch,
-                ),
-            },
-            FlatzincObjective::Minimize(domain_id) => match options.search_mode {
-                SearchMode::UpperBounding => solver.optimise(
-                    &mut brancher,
-                    &mut termination,
-                    *domain_id,
-                    OptimisationDirection::Minimise,
-                    UpperBoundingSearch,
-                ),
-                SearchMode::LowerBounding => solver.optimise(
-                    &mut brancher,
-                    &mut termination,
-                    *domain_id,
-                    OptimisationDirection::Minimise,
-                    LowerBoundingSearch,
-                ),
-            },
-        };
->>>>>>> 6cd3ec70
 
 fn satisfy(
     options: FlatZincOptions,
