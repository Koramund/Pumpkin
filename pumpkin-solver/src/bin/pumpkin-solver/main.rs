--- conflicted
+++ resolved
@@ -26,11 +26,7 @@
 use parsers::dimacs::parse_cnf;
 use parsers::dimacs::SolverArgs;
 use parsers::dimacs::SolverDimacsSink;
-<<<<<<< HEAD
 use pumpkin_solver::optimisation::OptimisationStrategy;
-=======
-use pumpkin_solver::optimisation::SearchMode;
->>>>>>> 6cd3ec70
 use pumpkin_solver::options::*;
 use pumpkin_solver::proof::Format;
 use pumpkin_solver::proof::ProofLog;
@@ -351,15 +347,9 @@
     #[arg(long = "cumulative-incremental-backtracking")]
     cumulative_incremental_backtracking: bool,
 
-<<<<<<< HEAD
     /// Determine what type of optimisation strategy is used by the solver
     #[arg(long = "optimisation-strategy", default_value_t)]
     optimisation_strategy: OptimisationStrategy,
-=======
-    /// Determine what type of search is used by the solver
-    #[arg(long = "search-mode", default_value_t)]
-    search_mode: SearchMode,
->>>>>>> 6cd3ec70
 }
 
 fn configure_logging(
@@ -565,11 +555,7 @@
                     None,
                     false,
                 ),
-<<<<<<< HEAD
                 optimisation_strategy: args.optimisation_strategy,
-=======
-                search_mode: args.search_mode,
->>>>>>> 6cd3ec70
             },
         )?,
     }
