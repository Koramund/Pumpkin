use bitfield_struct::bitfield;

use crate::basic_types::PropagationStatusCP;
use crate::conjunction;
use crate::engine::domain_events::DomainEvents;
use crate::engine::propagation::ExplanationContext;
use crate::engine::propagation::LocalId;
use crate::engine::propagation::PropagationContextMut;
use crate::engine::propagation::Propagator;
use crate::engine::propagation::PropagatorInitialisationContext;
use crate::engine::propagation::ReadDomains;
use crate::engine::reason::Reason;
use crate::engine::variables::IntegerVariable;
use crate::engine::Assignments;
use crate::predicate;
use crate::predicates::Predicate;
use crate::predicates::PropositionalConjunction;

/// Arc-consistent propagator for constraint `element([x_1, \ldots, x_n], i, e)`, where `x_j` are
///  variables, `i` is an integer variable, and `e` is a variable, which holds iff `x_i = e`
///
/// Note that this propagator is 0-indexed
#[derive(Clone, Debug)]
pub(crate) struct ElementPropagator<VX, VI, VE> {
    array: Box<[VX]>,
    index: VI,
    rhs: VE,

    rhs_reason_buffer: Vec<Predicate>,
}

impl<VX, VI, VE> ElementPropagator<VX, VI, VE> {
    pub(crate) fn new(array: Box<[VX]>, index: VI, rhs: VE) -> Self {
        Self {
            array,
            index,
            rhs,
            rhs_reason_buffer: vec![],
        }
    }
}

const ID_INDEX: LocalId = LocalId::from(0);
const ID_RHS: LocalId = LocalId::from(1);

// local ids of array vars are shifted by ID_X_OFFSET
const ID_X_OFFSET: u32 = 2;

impl<VX, VI, VE> Propagator for ElementPropagator<VX, VI, VE>
where
    VX: IntegerVariable + 'static,
    VI: IntegerVariable + 'static,
    VE: IntegerVariable + 'static,
{
    fn priority(&self) -> u32 {
        2
    }

    fn name(&self) -> &str {
        "Element"
    }

    fn debug_propagate_from_scratch(
        &self,
        mut context: PropagationContextMut,
    ) -> PropagationStatusCP {
        self.propagate_index_bounds_within_array(&mut context)?;

        self.propagate_rhs_bounds_based_on_array(&mut context)?;

        self.propagate_index_based_on_domain_intersection_with_rhs(&mut context)?;

        if context.is_fixed(&self.index) {
            let idx = context.lower_bound(&self.index);
            self.propagate_equality(&mut context, idx)?;
        }

        Ok(())
    }

    fn initialise_at_root(
        &mut self,
        context: &mut PropagatorInitialisationContext,
    ) -> Result<(), PropositionalConjunction> {
        self.array.iter().enumerate().for_each(|(i, x_i)| {
            let _ = context.register(
                x_i.clone(),
                DomainEvents::ANY_INT,
                LocalId::from(i as u32 + ID_X_OFFSET),
            );
        });
        let _ = context.register(self.index.clone(), DomainEvents::ANY_INT, ID_INDEX);
        let _ = context.register(self.rhs.clone(), DomainEvents::ANY_INT, ID_RHS);
        Ok(())
    }

<<<<<<< HEAD
    fn lazy_explanation(&mut self, code: u64, _: &Assignments) -> &[Predicate] {
=======
    fn lazy_explanation(&mut self, code: u64, _: ExplanationContext) -> &[Predicate] {
>>>>>>> 67c22417
        let payload = RightHandSideReason::from_bits(code);

        self.rhs_reason_buffer.clear();
        self.rhs_reason_buffer
            .extend(self.array.iter().map(|variable| match payload.bound() {
                Bound::Lower => predicate![variable >= payload.value()],
                Bound::Upper => predicate![variable <= payload.value()],
            }));

        &self.rhs_reason_buffer
    }
}

impl<VX, VI, VE> ElementPropagator<VX, VI, VE>
where
    VX: IntegerVariable + 'static,
    VI: IntegerVariable + 'static,
    VE: IntegerVariable + 'static,
{
    /// Propagate the bounds of `self.index` to be in the range `[0, self.array.len())`.
    fn propagate_index_bounds_within_array(
        &self,
        context: &mut PropagationContextMut<'_>,
    ) -> PropagationStatusCP {
        context.set_lower_bound(&self.index, 0, conjunction!())?;
        context.set_upper_bound(&self.index, self.array.len() as i32 - 1, conjunction!())?;
        Ok(())
    }

    /// The lower bound (resp. upper bound) of the right-hand side can be the minimum lower
    /// bound (res. maximum upper bound) of the elements.
    fn propagate_rhs_bounds_based_on_array(
        &self,
        context: &mut PropagationContextMut<'_>,
    ) -> PropagationStatusCP {
        let (rhs_lb, rhs_ub) =
            self.array
                .iter()
                .fold((i32::MAX, i32::MIN), |(rhs_lb, rhs_ub), element| {
                    (
                        i32::min(rhs_lb, context.lower_bound(element)),
                        i32::max(rhs_ub, context.upper_bound(element)),
                    )
                });

        context.set_lower_bound(
            &self.rhs,
            rhs_lb,
            Reason::DynamicLazy(
                RightHandSideReason::new()
                    .with_bound(Bound::Lower)
                    .with_value(rhs_lb)
                    .into_bits(),
            ),
        )?;
        context.set_upper_bound(
            &self.rhs,
            rhs_ub,
            Reason::DynamicLazy(
                RightHandSideReason::new()
                    .with_bound(Bound::Upper)
                    .with_value(rhs_ub)
                    .into_bits(),
            ),
        )?;

        Ok(())
    }

    /// Go through the array. For every element for which the domain does not intersect with the
    /// right-hand side, remove it from index.
    fn propagate_index_based_on_domain_intersection_with_rhs(
        &self,
        context: &mut PropagationContextMut<'_>,
    ) -> PropagationStatusCP {
        let rhs_lb = context.lower_bound(&self.rhs);
        let rhs_ub = context.upper_bound(&self.rhs);
        let mut to_remove = vec![];
        for idx in context.iterate_domain(&self.index) {
            let element = &self.array[idx as usize];

            let element_ub = context.upper_bound(element);
            let element_lb = context.lower_bound(element);

            let reason = if rhs_lb > element_ub {
                conjunction!([element <= rhs_lb - 1] & [self.rhs >= rhs_lb])
            } else if rhs_ub < element_lb {
                conjunction!([element >= rhs_ub + 1] & [self.rhs <= rhs_ub])
            } else {
                continue;
            };

            to_remove.push((idx, reason));
        }

        for (idx, reason) in to_remove.drain(..) {
            context.remove(&self.index, idx, reason)?;
        }

        Ok(())
    }

    /// Propagate equality between lhs and rhs. This assumes the bounds of rhs have already been
    /// tightened to the bounds of lhs, through a previous propagation rule.
    fn propagate_equality(
        &self,
        context: &mut PropagationContextMut<'_>,
        index: i32,
    ) -> PropagationStatusCP {
        let rhs_lb = context.lower_bound(&self.rhs);
        let rhs_ub = context.upper_bound(&self.rhs);
        let lhs = &self.array[index as usize];

        context.set_lower_bound(
            lhs,
            rhs_lb,
            conjunction!([self.rhs >= rhs_lb] & [self.index == index]),
        )?;
        context.set_upper_bound(
            lhs,
            rhs_ub,
            conjunction!([self.rhs <= rhs_ub] & [self.index == index]),
        )?;
        Ok(())
    }
}

#[derive(Clone, Copy, Debug, PartialEq, Eq)]
#[repr(u8)]
enum Bound {
    Lower = 0,
    Upper = 1,
}

impl Bound {
    const fn into_bits(self) -> u8 {
        self as _
    }

    const fn from_bits(value: u8) -> Self {
        match value {
            0 => Bound::Lower,
            _ => Bound::Upper,
        }
    }
}

#[bitfield(u64)]
struct RightHandSideReason {
    #[bits(32, from = Bound::from_bits)]
    bound: Bound,
    value: i32,
}

#[cfg(test)]
mod tests {
    use super::*;
    use crate::conjunction;
    use crate::engine::test_solver::TestSolver;
    use crate::predicate;

    #[test]
    fn elements_from_array_with_disjoint_domains_to_rhs_are_filtered_from_index() {
        let mut solver = TestSolver::default();

        let x_0 = solver.new_variable(4, 6);
        let x_1 = solver.new_variable(2, 3);
        let x_2 = solver.new_variable(7, 9);
        let x_3 = solver.new_variable(14, 15);

        let index = solver.new_variable(0, 3);
        let rhs = solver.new_variable(6, 9);

        let _ = solver
            .new_propagator(ElementPropagator::new(
                vec![x_0, x_1, x_2, x_3].into(),
                index,
                rhs,
            ))
            .expect("no empty domains");

        solver.assert_bounds(index, 0, 2);

        assert_eq!(
            solver.get_reason_int(predicate![index != 3]),
            conjunction!([x_3 >= 10] & [rhs <= 9])
        );

        assert_eq!(
            solver.get_reason_int(predicate![index != 1]),
            conjunction!([x_1 <= 5] & [rhs >= 6])
        );
    }

    #[test]
    fn bounds_of_rhs_are_min_and_max_of_lower_and_upper_in_array() {
        let mut solver = TestSolver::default();

        let x_0 = solver.new_variable(3, 10);
        let x_1 = solver.new_variable(2, 3);
        let x_2 = solver.new_variable(7, 9);
        let x_3 = solver.new_variable(14, 15);

        let index = solver.new_variable(0, 3);
        let rhs = solver.new_variable(0, 20);

        let _ = solver
            .new_propagator(ElementPropagator::new(
                vec![x_0, x_1, x_2, x_3].into(),
                index,
                rhs,
            ))
            .expect("no empty domains");

        solver.assert_bounds(rhs, 2, 15);

        assert_eq!(
            solver.get_reason_int(predicate![rhs >= 2]),
            conjunction!([x_0 >= 2] & [x_1 >= 2] & [x_2 >= 2] & [x_3 >= 2])
        );

        assert_eq!(
            solver.get_reason_int(predicate![rhs <= 15]),
            conjunction!([x_0 <= 15] & [x_1 <= 15] & [x_2 <= 15] & [x_3 <= 15])
        );
    }

    #[test]
    fn fixed_index_propagates_bounds_on_element() {
        let mut solver = TestSolver::default();

        let x_0 = solver.new_variable(3, 10);
        let x_1 = solver.new_variable(0, 15);
        let x_2 = solver.new_variable(7, 9);
        let x_3 = solver.new_variable(14, 15);

        let index = solver.new_variable(1, 1);
        let rhs = solver.new_variable(6, 9);

        let _ = solver
            .new_propagator(ElementPropagator::new(
                vec![x_0, x_1, x_2, x_3].into(),
                index,
                rhs,
            ))
            .expect("no empty domains");

        solver.assert_bounds(x_1, 6, 9);

        assert_eq!(
            solver.get_reason_int(predicate![x_1 >= 6]),
            conjunction!([index == 1] & [rhs >= 6])
        );

        assert_eq!(
            solver.get_reason_int(predicate![x_1 <= 9]),
            conjunction!([index == 1] & [rhs <= 9])
        );
    }
}<|MERGE_RESOLUTION|>--- conflicted
+++ resolved
@@ -11,7 +11,6 @@
 use crate::engine::propagation::ReadDomains;
 use crate::engine::reason::Reason;
 use crate::engine::variables::IntegerVariable;
-use crate::engine::Assignments;
 use crate::predicate;
 use crate::predicates::Predicate;
 use crate::predicates::PropositionalConjunction;
@@ -94,11 +93,7 @@
         Ok(())
     }
 
-<<<<<<< HEAD
-    fn lazy_explanation(&mut self, code: u64, _: &Assignments) -> &[Predicate] {
-=======
     fn lazy_explanation(&mut self, code: u64, _: ExplanationContext) -> &[Predicate] {
->>>>>>> 67c22417
         let payload = RightHandSideReason::from_bits(code);
 
         self.rhs_reason_buffer.clear();
