--- conflicted
+++ resolved
@@ -12,7 +12,6 @@
 use crate::basic_types::Inconsistency;
 use crate::basic_types::PredicateId;
 use crate::basic_types::PropositionalConjunction;
-use crate::basic_types::Trail;
 use crate::containers::KeyedVec;
 use crate::containers::StorageKey;
 use crate::engine::conflict_analysis::Mode;
@@ -31,11 +30,7 @@
 use crate::engine::ConstraintSatisfactionSolver;
 use crate::engine::DomainFaithfulness;
 use crate::engine::SolverStatistics;
-<<<<<<< HEAD
-use crate::engine::StateChange;
-=======
 use crate::engine::StatefulAssignments;
->>>>>>> 8cb6164c
 use crate::propagators::nogoods::Nogood;
 use crate::pumpkin_assert_advanced;
 use crate::pumpkin_assert_moderate;
@@ -235,11 +230,7 @@
                         // Add this nogood to the watch list of the new watcher.
                         Self::add_watcher(
                             context.domain_faithfulness,
-<<<<<<< HEAD
-                            context.stateful_trail,
-=======
                             context.stateful_assignments,
->>>>>>> 8cb6164c
                             &mut self.watch_lists,
                             nogood[1],
                             nogood_id,
@@ -420,11 +411,7 @@
         // Now we add two watchers to the first two predicates in the nogood
         NogoodPropagator::add_watcher(
             context.domain_faithfulness,
-<<<<<<< HEAD
-            context.stateful_trail,
-=======
             context.stateful_assignments,
->>>>>>> 8cb6164c
             &mut self.watch_lists,
             self.nogoods[new_id].predicates[0],
             new_id,
@@ -432,11 +419,7 @@
         );
         NogoodPropagator::add_watcher(
             context.domain_faithfulness,
-<<<<<<< HEAD
-            context.stateful_trail,
-=======
             context.stateful_assignments,
->>>>>>> 8cb6164c
             &mut self.watch_lists,
             self.nogoods[new_id].predicates[1],
             new_id,
@@ -549,11 +532,7 @@
 
             NogoodPropagator::add_watcher(
                 context.domain_faithfulness,
-<<<<<<< HEAD
-                context.stateful_trail,
-=======
                 context.stateful_assignments,
->>>>>>> 8cb6164c
                 &mut self.watch_lists,
                 self.nogoods[new_id].predicates[0],
                 new_id,
@@ -561,11 +540,7 @@
             );
             NogoodPropagator::add_watcher(
                 context.domain_faithfulness,
-<<<<<<< HEAD
-                context.stateful_trail,
-=======
                 context.stateful_assignments,
->>>>>>> 8cb6164c
                 &mut self.watch_lists,
                 self.nogoods[new_id].predicates[1],
                 new_id,
@@ -582,11 +557,7 @@
     /// Adds a watcher to the predicate in the provided nogood with the provided [`NogoodId`].
     fn add_watcher(
         domain_faithfulness: &mut DomainFaithfulness,
-<<<<<<< HEAD
-        stateful_trail: &mut Trail<StateChange>,
-=======
         stateful_assignments: &mut StatefulAssignments,
->>>>>>> 8cb6164c
         watch_lists: &mut KeyedVec<PredicateId, NogoodWatchList>,
         predicate: Predicate,
         nogood_id: NogoodId,
@@ -601,11 +572,7 @@
         }
 
         let predicate_id =
-<<<<<<< HEAD
-            domain_faithfulness.watch_predicate(predicate, stateful_trail, assignments);
-=======
             domain_faithfulness.watch_predicate(predicate, stateful_assignments, assignments);
->>>>>>> 8cb6164c
         while watch_lists.len() <= predicate_id.index() {
             let _ = watch_lists.push(NogoodWatchList::default());
         }
@@ -941,7 +908,6 @@
 #[cfg(test)]
 mod tests {
     use super::NogoodPropagator;
-    use crate::basic_types::Trail;
     use crate::conjunction;
     use crate::engine::propagation::store::PropagatorStore;
     use crate::engine::propagation::PropagationContextMut;
@@ -974,10 +940,6 @@
 
         let _ = solver.increase_lower_bound_and_notify(propagator, dummy.id, dummy, 1);
         let mut domain_faithfulness = DomainFaithfulness::default();
-<<<<<<< HEAD
-        let mut stateful_trail = Trail::default();
-=======
->>>>>>> 8cb6164c
 
         let nogood = conjunction!([a >= 2] & [b >= 1] & [c >= 10]);
         {
@@ -988,7 +950,6 @@
                 &mut solver.semantic_minimiser,
                 &mut domain_faithfulness,
                 propagator,
-                &mut stateful_trail,
             );
 
             downcast_to_nogood_propagator(propagator, &mut solver.propagator_store)
@@ -1022,10 +983,6 @@
             .new_propagator(NogoodPropagator::default())
             .expect("no empty domains");
         let mut domain_faithfulness = DomainFaithfulness::default();
-<<<<<<< HEAD
-        let mut stateful_trail = Trail::default();
-=======
->>>>>>> 8cb6164c
 
         let nogood = conjunction!([a >= 2] & [b >= 1] & [c >= 10]);
         {
@@ -1036,7 +993,6 @@
                 &mut solver.semantic_minimiser,
                 &mut domain_faithfulness,
                 propagator,
-                &mut stateful_trail,
             );
 
             downcast_to_nogood_propagator(propagator, &mut solver.propagator_store)
