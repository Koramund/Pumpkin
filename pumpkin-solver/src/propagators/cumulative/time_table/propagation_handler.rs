--- conflicted
+++ resolved
@@ -104,8 +104,11 @@
                     full_explanation =
                         full_explanation.extend_and_remove_duplicates(explanation.into_iter());
 
-<<<<<<< HEAD
                     if num_profiles - 1 == index {
+                        pumpkin_assert_extreme!(check_explanation(
+                            &full_explanation,
+                            context.as_readonly()
+                        ));
                         return context.set_lower_bound(
                             &propagating_task.start_variable,
                             profile.get_end() + 1,
@@ -114,26 +117,6 @@
                     }
                 }
                 unreachable!()
-=======
-                let full_explanation = add_propagating_task_predicate_lower_bound(
-                    full_explanation,
-                    self.explanation_type,
-                    context.as_readonly(),
-                    propagating_task,
-                    profiles[0],
-                    None,
-                );
-
-                pumpkin_assert_extreme!(check_explanation(
-                    &full_explanation,
-                    context.as_readonly()
-                ));
-                context.set_lower_bound(
-                    &propagating_task.start_variable,
-                    profiles[profiles.len() - 1].end + 1,
-                    full_explanation,
-                )
->>>>>>> ef849378
             }
             CumulativeExplanationType::Pointwise => {
                 pointwise::propagate_lower_bounds_with_pointwise_explanations(
@@ -195,6 +178,10 @@
                     full_explanation =
                         full_explanation.extend_and_remove_duplicates(explanation.into_iter());
                     if index == num_profiles - 1 {
+                        pumpkin_assert_extreme!(check_explanation(
+                            &full_explanation,
+                            context.as_readonly()
+                        ));
                         return context.set_upper_bound(
                             &propagating_task.start_variable,
                             profile.get_start() - propagating_task.processing_time,
@@ -202,28 +189,7 @@
                         );
                     }
                 }
-<<<<<<< HEAD
                 unreachable!()
-=======
-
-                let full_explanation = add_propagating_task_predicate_upper_bound(
-                    full_explanation,
-                    self.explanation_type,
-                    context.as_readonly(),
-                    propagating_task,
-                    profiles[profiles.len() - 1],
-                    None,
-                );
-                pumpkin_assert_extreme!(check_explanation(
-                    &full_explanation,
-                    context.as_readonly()
-                ));
-                context.set_upper_bound(
-                    &propagating_task.start_variable,
-                    profiles[0].start - propagating_task.processing_time,
-                    full_explanation,
-                )
->>>>>>> ef849378
             }
             CumulativeExplanationType::Pointwise => {
                 pointwise::propagate_upper_bounds_with_pointwise_explanations(
