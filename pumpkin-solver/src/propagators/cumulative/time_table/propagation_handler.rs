--- conflicted
+++ resolved
@@ -426,7 +426,6 @@
     use super::create_conflict_explanation;
     use super::CumulativeExplanationType;
     use super::CumulativePropagationHandler;
-    use crate::basic_types::Trail;
     use crate::engine::conflict_analysis::SemanticMinimiser;
     use crate::engine::propagation::store::PropagatorStore;
     use crate::engine::propagation::ExplanationContext;
@@ -436,11 +435,8 @@
     use crate::engine::propagation::PropagatorId;
     use crate::engine::reason::ReasonStore;
     use crate::engine::Assignments;
-<<<<<<< HEAD
     use crate::engine::DomainFaithfulness;
-=======
     use crate::engine::StatefulAssignments;
->>>>>>> 5da11b80
     use crate::predicate;
     use crate::predicates::Predicate;
     use crate::predicates::PropositionalConjunction;
@@ -524,7 +520,6 @@
             };
 
             let mut domain_faithfulness = DomainFaithfulness::default();
-            let mut stateful_trail = Trail::default();
 
             let result = self
                 .propagation_handler
@@ -536,7 +531,6 @@
                         &mut SemanticMinimiser::default(),
                         &mut domain_faithfulness,
                         PropagatorId(0),
-                        &mut stateful_trail,
                     ),
                     &profile,
                     &Rc::new(propagating_task),
@@ -590,7 +584,6 @@
             };
 
             let mut domain_faithfulness = DomainFaithfulness::default();
-            let mut stateful_trail = Trail::default();
 
             let result = self
                 .propagation_handler
@@ -602,7 +595,6 @@
                         &mut SemanticMinimiser::default(),
                         &mut domain_faithfulness,
                         PropagatorId(0),
-                        &mut stateful_trail,
                     ),
                     &[&profile_y, &profile_z],
                     &Rc::new(propagating_task),
@@ -643,7 +635,6 @@
             };
 
             let mut domain_faithfulness = DomainFaithfulness::default();
-            let mut stateful_trail = Trail::default();
 
             let result = self
                 .propagation_handler
@@ -655,7 +646,6 @@
                         &mut SemanticMinimiser::default(),
                         &mut domain_faithfulness,
                         PropagatorId(0),
-                        &mut stateful_trail,
                     ),
                     &profile,
                     &Rc::new(propagating_task),
@@ -709,7 +699,6 @@
             };
 
             let mut domain_faithfulness = DomainFaithfulness::default();
-            let mut stateful_trail = Trail::default();
 
             let result = self
                 .propagation_handler
@@ -721,7 +710,6 @@
                         &mut SemanticMinimiser::default(),
                         &mut domain_faithfulness,
                         PropagatorId(0),
-                        &mut stateful_trail,
                     ),
                     &[&profile_z, &profile_y],
                     &Rc::new(propagating_task),
