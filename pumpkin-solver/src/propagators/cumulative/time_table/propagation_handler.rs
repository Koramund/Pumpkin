--- conflicted
+++ resolved
@@ -435,12 +435,8 @@
     use crate::engine::propagation::PropagatorId;
     use crate::engine::reason::ReasonStore;
     use crate::engine::Assignments;
-<<<<<<< HEAD
     use crate::engine::DomainFaithfulness;
-    use crate::engine::StatefulAssignments;
-=======
     use crate::engine::TrailedAssignments;
->>>>>>> dc1c6636
     use crate::predicate;
     use crate::predicates::Predicate;
     use crate::predicates::PropositionalConjunction;
@@ -452,11 +448,7 @@
         propagation_handler: CumulativePropagationHandler,
         reason_store: ReasonStore,
         assignments: Assignments,
-<<<<<<< HEAD
-        stateful_assignments: StatefulAssignments,
-=======
         stateful_assignments: TrailedAssignments,
->>>>>>> dc1c6636
     }
 
     impl TestPropagationHandler {
@@ -465,11 +457,7 @@
 
             let reason_store = ReasonStore::default();
             let assignments = Assignments::default();
-<<<<<<< HEAD
-            let stateful_assignments = StatefulAssignments::default();
-=======
             let stateful_assignments = TrailedAssignments::default();
->>>>>>> dc1c6636
             Self {
                 propagation_handler,
                 reason_store,
