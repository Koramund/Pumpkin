use itertools::Itertools;

use crate::basic_types::PropagationStatusCP;
use crate::basic_types::PropositionalConjunction;
use crate::engine::cp::propagation::ReadDomains;
use crate::engine::domain_events::DomainEvents;
use crate::engine::opaque_domain_event::OpaqueDomainEvent;
use crate::engine::propagation::contexts::ManipulateStatefulIntegers;
use crate::engine::propagation::contexts::StatefulPropagationContext;
use crate::engine::propagation::EnqueueDecision;
use crate::engine::propagation::LocalId;
use crate::engine::propagation::PropagationContext;
use crate::engine::propagation::PropagationContextMut;
use crate::engine::propagation::Propagator;
use crate::engine::propagation::PropagatorInitialisationContext;
use crate::engine::variables::IntegerVariable;
<<<<<<< HEAD
use crate::engine::StatefulInteger;
=======
use crate::engine::TrailedInt;
>>>>>>> dc1c6636
use crate::predicate;
use crate::pumpkin_assert_simple;

/// Propagator for the constraint `reif => \sum x_i <= c`.
#[derive(Clone, Debug)]
pub(crate) struct LinearLessOrEqualPropagator<Var> {
    x: Box<[Var]>,
    c: i32,

    /// The lower bound of the sum of the left-hand side. This is incremental state.
<<<<<<< HEAD
    lower_bound_left_hand_side: StatefulInteger,
    /// The value at index `i` is the bound for `x[i]`.
    current_bounds: Box<[StatefulInteger]>,
=======
    lower_bound_left_hand_side: TrailedInt,
    /// The value at index `i` is the bound for `x[i]`.
    current_bounds: Box<[TrailedInt]>,
>>>>>>> dc1c6636
}

impl<Var> LinearLessOrEqualPropagator<Var>
where
    Var: IntegerVariable,
{
    pub(crate) fn new(x: Box<[Var]>, c: i32) -> Self {
        let current_bounds = (0..x.len())
<<<<<<< HEAD
            .map(|_| StatefulInteger::default())
=======
            .map(|_| TrailedInt::default())
>>>>>>> dc1c6636
            .collect_vec()
            .into();

        // incremental state will be properly initialized in `Propagator::initialise_at_root`.
        LinearLessOrEqualPropagator::<Var> {
            x,
            c,
<<<<<<< HEAD
            lower_bound_left_hand_side: StatefulInteger::default(),
=======
            lower_bound_left_hand_side: TrailedInt::default(),
>>>>>>> dc1c6636
            current_bounds,
        }
    }

    fn create_conflict_reason(&self, context: PropagationContext) -> PropositionalConjunction {
        self.x
            .iter()
            .map(|var| predicate![var >= context.lower_bound(var)])
            .collect()
    }
}

impl<Var: 'static> Propagator for LinearLessOrEqualPropagator<Var>
where
    Var: IntegerVariable,
{
    fn initialise_at_root(
        &mut self,
        context: &mut PropagatorInitialisationContext,
    ) -> Result<(), PropositionalConjunction> {
        let mut lower_bound_left_hand_side = 0_i64;
        self.x.iter().enumerate().for_each(|(i, x_i)| {
            let _ = context.register(
                x_i.clone(),
                DomainEvents::LOWER_BOUND,
                LocalId::from(i as u32),
            );
            lower_bound_left_hand_side += context.lower_bound(x_i) as i64;
            self.current_bounds[i] = context.new_stateful_integer(context.lower_bound(x_i) as i64);
        });
        self.lower_bound_left_hand_side = context.new_stateful_integer(lower_bound_left_hand_side);

        if let Some(conjunction) = self.detect_inconsistency(context.as_stateful_readonly()) {
            Err(conjunction)
        } else {
            Ok(())
        }
    }

    fn detect_inconsistency(
        &self,
        context: StatefulPropagationContext,
    ) -> Option<PropositionalConjunction> {
        if (self.c as i64) < context.value(self.lower_bound_left_hand_side) {
            Some(self.create_conflict_reason(context.as_readonly()))
        } else {
            None
        }
    }

    fn notify(
        &mut self,
        mut context: StatefulPropagationContext,
        local_id: LocalId,
        _event: OpaqueDomainEvent,
    ) -> EnqueueDecision {
        let index = local_id.unpack() as usize;
        let x_i = &self.x[index];

        let old_bound = context.value(self.current_bounds[index]);
        let new_bound = context.lower_bound(x_i) as i64;

        pumpkin_assert_simple!(
            old_bound < new_bound,
            "propagator should only be triggered when lower bounds are tightened, old_bound={old_bound}, new_bound={new_bound}"
        );

        context.add_assign(self.lower_bound_left_hand_side, new_bound - old_bound);
        context.assign(self.current_bounds[index], new_bound);

        EnqueueDecision::Enqueue
    }

    fn priority(&self) -> u32 {
        0
    }

    fn name(&self) -> &str {
        "LinearLeq"
    }

    fn propagate(&mut self, mut context: PropagationContextMut) -> PropagationStatusCP {
        if let Some(conjunction) = self.detect_inconsistency(context.as_stateful_readonly()) {
            return Err(conjunction.into());
        }

        let lower_bound_left_hand_side =
            match TryInto::<i32>::try_into(context.value(self.lower_bound_left_hand_side)) {
                Ok(bound) => bound,
                Err(_) if context.value(self.lower_bound_left_hand_side).is_positive() => {
                    // We cannot fit the `lower_bound_left_hand_side` into an i32 due to an
                    // overflow (hence the check that the lower-bound on the left-hand side is
                    // positive)
                    //
                    // This means that the lower-bounds of the current variables will always be
                    // higher than the right-hand side (with a maximum value of i32). We thus
                    // return a conflict
                    return Err(self.create_conflict_reason(context.as_readonly()).into());
                }
                Err(_) => {
                    // We cannot fit the `lower_bound_left_hand_side` into an i32 due to an
                    // underflow
                    //
                    // This means that the constraint is always satisfied
                    return Ok(());
                }
            };

        for (i, x_i) in self.x.iter().enumerate() {
            let bound = self.c - (lower_bound_left_hand_side - context.lower_bound(x_i));

            if context.upper_bound(x_i) > bound {
                let reason: PropositionalConjunction = self
                    .x
                    .iter()
                    .enumerate()
                    .filter_map(|(j, x_j)| {
                        if j != i {
                            Some(predicate![x_j >= context.lower_bound(x_j)])
                        } else {
                            None
                        }
                    })
                    .collect();

                context.set_upper_bound(x_i, bound, reason)?;
            }
        }

        Ok(())
    }

    fn debug_propagate_from_scratch(
        &self,
        mut context: PropagationContextMut,
    ) -> PropagationStatusCP {
        let lower_bound_left_hand_side = self
            .x
            .iter()
            .map(|var| context.lower_bound(var) as i64)
            .sum::<i64>();

        let lower_bound_left_hand_side = match TryInto::<i32>::try_into(lower_bound_left_hand_side)
        {
            Ok(bound) => bound,
            Err(_) if context.value(self.lower_bound_left_hand_side).is_positive() => {
                // We cannot fit the `lower_bound_left_hand_side` into an i32 due to an
                // overflow (hence the check that the lower-bound on the left-hand side is
                // positive)
                //
                // This means that the lower-bounds of the current variables will always be
                // higher than the right-hand side (with a maximum value of i32). We thus
                // return a conflict
                return Err(self.create_conflict_reason(context.as_readonly()).into());
            }
            Err(_) => {
                // We cannot fit the `lower_bound_left_hand_side` into an i32 due to an
                // underflow
                //
                // This means that the constraint is always satisfied
                return Ok(());
            }
        };

        for (i, x_i) in self.x.iter().enumerate() {
            let bound = self.c - (lower_bound_left_hand_side - context.lower_bound(x_i));

            if context.upper_bound(x_i) > bound {
                let reason: PropositionalConjunction = self
                    .x
                    .iter()
                    .enumerate()
                    .filter_map(|(j, x_j)| {
                        if j != i {
                            Some(predicate![x_j >= context.lower_bound(x_j)])
                        } else {
                            None
                        }
                    })
                    .collect();

                context.set_upper_bound(x_i, bound, reason)?;
            }
        }

        Ok(())
    }
}

#[cfg(test)]
mod tests {
    use super::*;
    use crate::conjunction;
    use crate::engine::test_solver::TestSolver;

    #[test]
    fn test_bounds_are_propagated() {
        let mut solver = TestSolver::default();
        let x = solver.new_variable(1, 5);
        let y = solver.new_variable(0, 10);

        let propagator = solver
            .new_propagator(LinearLessOrEqualPropagator::new([x, y].into(), 7))
            .expect("no empty domains");

        solver.propagate(propagator).expect("non-empty domain");

        solver.assert_bounds(x, 1, 5);
        solver.assert_bounds(y, 0, 6);
    }

    #[test]
    fn test_explanations() {
        let mut solver = TestSolver::default();
        let x = solver.new_variable(1, 5);
        let y = solver.new_variable(0, 10);

        let propagator = solver
            .new_propagator(LinearLessOrEqualPropagator::new([x, y].into(), 7))
            .expect("no empty domains");

        solver.propagate(propagator).expect("non-empty domain");

        let reason = solver.get_reason_int(predicate![y <= 6]);

        assert_eq!(conjunction!([x >= 1]), reason);
    }

    #[test]
    fn overflow_leads_to_conflict() {
        let mut solver = TestSolver::default();

        let x = solver.new_variable(i32::MAX, i32::MAX);
        let y = solver.new_variable(1, 1);

        let _ = solver
            .new_propagator(LinearLessOrEqualPropagator::new([x, y].into(), i32::MAX))
            .expect_err("Expected overflow to be detected");
    }

    #[test]
    fn underflow_leads_to_no_propagation() {
        let mut solver = TestSolver::default();

        let x = solver.new_variable(i32::MIN, i32::MIN);
        let y = solver.new_variable(-1, -1);

        let _ = solver
            .new_propagator(LinearLessOrEqualPropagator::new([x, y].into(), i32::MIN))
            .expect("Expected no error to be detected");
    }
}<|MERGE_RESOLUTION|>--- conflicted
+++ resolved
@@ -14,11 +14,7 @@
 use crate::engine::propagation::Propagator;
 use crate::engine::propagation::PropagatorInitialisationContext;
 use crate::engine::variables::IntegerVariable;
-<<<<<<< HEAD
-use crate::engine::StatefulInteger;
-=======
 use crate::engine::TrailedInt;
->>>>>>> dc1c6636
 use crate::predicate;
 use crate::pumpkin_assert_simple;
 
@@ -29,15 +25,9 @@
     c: i32,
 
     /// The lower bound of the sum of the left-hand side. This is incremental state.
-<<<<<<< HEAD
-    lower_bound_left_hand_side: StatefulInteger,
-    /// The value at index `i` is the bound for `x[i]`.
-    current_bounds: Box<[StatefulInteger]>,
-=======
     lower_bound_left_hand_side: TrailedInt,
     /// The value at index `i` is the bound for `x[i]`.
     current_bounds: Box<[TrailedInt]>,
->>>>>>> dc1c6636
 }
 
 impl<Var> LinearLessOrEqualPropagator<Var>
@@ -46,11 +36,7 @@
 {
     pub(crate) fn new(x: Box<[Var]>, c: i32) -> Self {
         let current_bounds = (0..x.len())
-<<<<<<< HEAD
-            .map(|_| StatefulInteger::default())
-=======
             .map(|_| TrailedInt::default())
->>>>>>> dc1c6636
             .collect_vec()
             .into();
 
@@ -58,11 +44,7 @@
         LinearLessOrEqualPropagator::<Var> {
             x,
             c,
-<<<<<<< HEAD
-            lower_bound_left_hand_side: StatefulInteger::default(),
-=======
             lower_bound_left_hand_side: TrailedInt::default(),
->>>>>>> dc1c6636
             current_bounds,
         }
     }
