use super::independent_variable_value_brancher::IndependentVariableValueBrancher;
use crate::basic_types::moving_averages::CumulativeMovingAverage;
use crate::basic_types::moving_averages::MovingAverage;
use crate::basic_types::PredicateId;
use crate::basic_types::PredicateIdGenerator;
use crate::basic_types::SolutionReference;
use crate::branching::value_selection::InDomainMin;
use crate::branching::variable_selection::Smallest;
use crate::branching::Brancher;
use crate::branching::SelectionContext;
use crate::containers::KeyValueHeap;
use crate::containers::StorageKey;
use crate::create_statistics_struct;
use crate::engine::predicates::predicate::Predicate;
use crate::engine::Assignments;
use crate::results::Solution;
use crate::statistics::Statistic;
use crate::statistics::StatisticLogger;
use crate::DefaultBrancher;
/// A [`Brancher`] that combines [VSIDS \[1\]](https://dl.acm.org/doi/pdf/10.1145/378239.379017)
/// and [Solution-based phase saving \[2\]](https://people.eng.unimelb.edu.au/pstuckey/papers/lns-restarts.pdf).
///
/// There are three components:
/// 1. Predicate selection
/// 2. Truth value assignment
/// 3. Backup Selection
///
/// # Predicate selection
/// The VSIDS algorithm is an adaptation for the CP case. It determines which
/// [`Predicate`] should be branched on based on how often it appears in conflicts.
///
/// Intuitively, the more often a [`Predicate`] appears in *recent* conflicts, the more "important"
/// it is during the search process. VSIDS is originally from the SAT field (see \[1\]) but we
/// adapted it for constraint programming by considering [`Predicate`]s from recent conflicts
/// directly rather than Boolean variables.
///
/// # Truth value assignment
/// The truth value for the [`Predicate`] is selected to be consistent with the
/// best solution known so far. In this way, the search is directed around this existing solution.
///
/// In case where there is no known solution, then the predicate is assigned to true. This resembles
/// a fail-first strategy with the idea that the given predicate was encountered in conflicts, so
/// assigning it to true may cause another conflict soon.
///
/// # Backup selection
/// VSIDS relies on [`Predicate`]s appearing in conflicts to discover which [`Predicate`]s are
/// "important". However, it could be the case that all [`Predicate`]s which VSIDS has discovered
/// are already assigned.
///
/// In this case, [`AutonomousSearch`] defaults either to the backup described in
/// [`DefaultBrancher`] (when created using [`AutonomousSearch::default_over_all_variables`]) or it
/// defaults to the [`Brancher`] provided to [`AutonomousSearch::new`].
///
/// # Bibliography
/// \[1\] M. W. Moskewicz, C. F. Madigan, Y. Zhao, L. Zhang, and S. Malik, ‘Chaff: Engineering an
/// efficient SAT solver’, in Proceedings of the 38th annual Design Automation Conference, 2001.
///
/// \[2\] E. Demirović, G. Chu, and P. J. Stuckey, ‘Solution-based phase saving for CP: A
/// value-selection heuristic to simulate local search behavior in complete solvers’, in the
/// proceedings of the Principles and Practice of Constraint Programming (CP 2018).
#[derive(Debug)]
pub struct AutonomousSearch<BackupBrancher> {
    /// Predicates are mapped to ids. This is used internally in the heap.
    predicate_id_info: PredicateIdGenerator,
    /// Stores the activities for a predicate, represented with its id.
    heap: KeyValueHeap<PredicateId, f64>,
    /// After popping predicates off the heap that current have a truth value, the predicates are
    /// labelled as dormant because they do not contribute to VSIDS at the moment. When
    /// backtracking, dormant predicates are examined and readded to the heap. Dormant predicates
    /// with low activities are removed.
    dormant_predicates: Vec<Predicate>,
    /// How much the activity of a predicate is increased when it appears in a conflict.
    /// This value changes during search (see [`Vsids::decay_activities`]).
    increment: f64,
    /// The maximum allowed [`Vsids`] value, if this value is reached then all of the values are
    /// divided by this value. The increment is constant.
    max_threshold: f64,
    /// Whenever a conflict is found, the [`Vsids::increment`] is multiplied by
    /// 1 / [`Vsids::decay_factor`] (this is synonymous with increasing the
    /// [`Vsids::increment`] since 0 <= [`Vsids::decay_factor`] <= 1).
    /// The decay factor is constant.
    decay_factor: f64,
    /// Contains the best-known solution or [`None`] if no solution has been found.
    best_known_solution: Option<Solution>,
    /// If the heap does not contain any more unfixed predicates then this backup_brancher will be
    /// used instead.
    backup_brancher: BackupBrancher,

    statistics: AutonomousSearchStatistics,
}

create_statistics_struct!(AutonomousSearchStatistics {
    num_backup_called: usize,
    num_predicates_removed: usize,
    num_calls: usize,
    num_predicates_added: usize,
    average_size_of_heap: CumulativeMovingAverage<usize>,
    num_assigned_predicates_encountered: usize,
});

const DEFAULT_VSIDS_INCREMENT: f64 = 1.0;
const DEFAULT_VSIDS_MAX_THRESHOLD: f64 = 1e100;
const DEFAULT_VSIDS_DECAY_FACTOR: f64 = 0.95;
const DEFAULT_VSIDS_VALUE: f64 = 0.0;

impl DefaultBrancher {
    /// Creates a new instance with default values for
    /// the parameters (`1.0` for the increment, `1e100` for the max threshold,
    /// `0.95` for the decay factor and `0.0` for the initial VSIDS value).
    ///
    /// If there are no more predicates left to select, this [`Brancher`] switches to
    /// [`Smallest`] with [`InDomainMin`].
    pub fn default_over_all_variables(assignments: &Assignments) -> DefaultBrancher {
        let variables = assignments.get_domains().collect::<Vec<_>>();
        AutonomousSearch {
            predicate_id_info: PredicateIdGenerator::default(),
            heap: KeyValueHeap::default(),
            dormant_predicates: vec![],
            increment: DEFAULT_VSIDS_INCREMENT,
            max_threshold: DEFAULT_VSIDS_MAX_THRESHOLD,
            decay_factor: DEFAULT_VSIDS_DECAY_FACTOR,
            best_known_solution: None,
            backup_brancher: IndependentVariableValueBrancher::new(
                Smallest::new(&variables),
                InDomainMin,
            ),
            statistics: Default::default(),
        }
    }
}

impl<BackupSelector> AutonomousSearch<BackupSelector> {
    /// Creates a new instance with default values for
    /// the parameters (`1.0` for the increment, `1e100` for the max threshold,
    /// `0.95` for the decay factor and `0.0` for the initial VSIDS value).
    ///
    /// Uses the `backup_brancher` in case there are no more predicates to be selected by VSIDS.
    pub fn new(backup_brancher: BackupSelector) -> Self {
        AutonomousSearch {
            predicate_id_info: PredicateIdGenerator::default(),
            heap: KeyValueHeap::default(),
            dormant_predicates: vec![],
            increment: DEFAULT_VSIDS_INCREMENT,
            max_threshold: DEFAULT_VSIDS_MAX_THRESHOLD,
            decay_factor: DEFAULT_VSIDS_DECAY_FACTOR,
            best_known_solution: None,
            backup_brancher,
            statistics: Default::default(),
        }
    }

    /// Resizes the heap to accommodate for the id.
    /// Recall that the underlying heap uses direct hashing.
    fn resize_heap(&mut self, id: PredicateId) {
        while self.heap.len() <= id.index() {
            self.heap.grow(id, DEFAULT_VSIDS_VALUE);
        }
    }

    /// Bumps the activity of a predicate by [`Vsids::increment`].
    /// Used when a predicate is encountered during a conflict.
    fn bump_activity(&mut self, predicate: Predicate) {
        self.statistics.num_predicates_added +=
            (!self.predicate_id_info.has_id_for_predicate(predicate)) as usize;
        let id = self.predicate_id_info.get_id(predicate);
        self.resize_heap(id);
        self.heap.restore_key(id);

        // Scale the activities if the values are too large.
        // Also remove predicates that have activities close to zero.
        let activity = self.heap.get_value(id);
        if activity + self.increment >= self.max_threshold {
            // Adjust heap values.
            self.heap.divide_values(self.max_threshold);

<<<<<<< HEAD
            // Remove inactive predicates from the heap,
            // and stage the ids for removal from the id generator.
            self.predicate_id_info.iter().for_each(|predicate_id| {
                // If the predicate does not reach the minimum activity threshold then we remove it
                // from the heap and we remove its id from the generator
                //
                // Note that we check whether the current predicate being removed is not the
                // predicate is being bumped, this is to prevent multiple IDs from being assigned.
                if *self.heap.get_value(predicate_id) <= self.minimum_activity_threshold()
                    && predicate_id != id
                {
                    self.statistics.num_predicates_removed += 1;
                    self.heap.delete_key(predicate_id);
                    self.predicate_id_info.delete_id(predicate_id);
                }
            });
=======
>>>>>>> 0fa14d4d
            // Adjust increment. It is important to adjust the increment after the above code.
            self.increment /= self.max_threshold;
        }
        // Now perform the standard bumping
        self.heap.increment(id, self.increment);
    }

    /// Decays the activities (i.e. increases the [`Vsids::increment`] by multiplying it
    /// with 1 / [`Vsids::decay_factor`]) such that future bumps (see
    /// [`Vsids::bump_activity`]) is more impactful.
    ///
    /// Doing it in this manner is cheaper than dividing each activity value eagerly.
    fn decay_activities(&mut self) {
        self.increment *= 1.0 / self.decay_factor;
    }

    fn next_candidate_predicate(&mut self, context: &mut SelectionContext) -> Option<Predicate> {
        loop {
            // We peek the next variable, since we do not pop since we do not (yet) want to
            // remove the value from the heap.
            if let Some((candidate, _)) = self.heap.peek_max() {
                let predicate = self
                    .predicate_id_info
                    .get_predicate(*candidate)
                    .expect("We expected present predicates to be registered.");
                if context.is_predicate_assigned(predicate) {
                    self.statistics.num_assigned_predicates_encountered += 1;
                    let _ = self.heap.pop_max();

                    // We know that this predicate is now dormant
                    let predicate_id = self.predicate_id_info.get_id(predicate);
                    self.heap.delete_key(predicate_id);
                    self.predicate_id_info.delete_id(predicate_id);
                    self.dormant_predicates.push(predicate);
                } else {
                    return Some(predicate);
                }
            } else {
                return None;
            }
        }
    }

    /// Determines whether the provided [`Predicate`] should be returned as is or whether its
    /// negation should be returned. This is determined based on its assignment in the best-known
    /// solution.
    ///
    /// For example, if we have found the solution `x = 5` then the call `determine_polarity([x >=
    /// 3])` would return `true`.
    fn determine_polarity(&self, predicate: Predicate) -> Predicate {
        if let Some(solution) = &self.best_known_solution {
            // We have a solution
            if !solution.contains_domain_id(predicate.get_domain()) {
                // This can occur if an encoding is used
                return predicate;
            }
            // Match the truth value according to the best solution.
            if solution.is_predicate_satisfied(predicate) {
                predicate
            } else {
                !predicate
            }
        } else {
            // We do not have a solution to match against, we simply return the predicate with
            // positive polarity
            predicate
        }
    }
}

impl<BackupBrancher: Brancher> Brancher for AutonomousSearch<BackupBrancher> {
    fn next_decision(&mut self, context: &mut SelectionContext) -> Option<Predicate> {
        self.statistics.num_calls += 1;
        self.statistics
            .average_size_of_heap
            .add_term(self.heap.num_nonremoved_elements());
        let result = self
            .next_candidate_predicate(context)
            .map(|predicate| self.determine_polarity(predicate));
        if result.is_none() && !context.are_all_variables_assigned() {
            // There are variables for which we do not have a predicate, rely on the backup
            self.statistics.num_backup_called += 1;
            self.backup_brancher.next_decision(context)
        } else {
            result
        }
    }

    fn log_statistics(&self, statistic_logger: StatisticLogger) {
        let statistic_logger = statistic_logger.attach_to_prefix("AutonomousSearch");
        self.statistics.log(statistic_logger);
    }

    fn on_backtrack(&mut self) {
        self.backup_brancher.on_backtrack()
    }

    /// Restores dormant predicates after backtracking.
    fn synchronise(&mut self, assignments: &Assignments) {
        // Note that while iterating with 'retain', the function also
        // re-adds the predicates to the heap that are no longer dormant.
        self.dormant_predicates.retain(|predicate| {
            // Only unassigned predicates are readded.
            if assignments.evaluate_predicate(*predicate).is_none() {
                let id = self.predicate_id_info.get_id(*predicate);

                while self.heap.len() <= id.index() {
                    self.heap.grow(id, DEFAULT_VSIDS_VALUE);
                }

                self.heap.restore_key(id);
                false
            }
            // Otherwise the predicate has a truth value, so it can be kept in the dormant vector.
            else {
                true
            }
        });
    }

    fn on_conflict(&mut self) {
        self.decay_activities();
    }

    fn on_solution(&mut self, solution: SolutionReference) {
        // We store the best known solution
        self.best_known_solution = Some(solution.into());
    }

    fn on_appearance_in_conflict_predicate(&mut self, predicate: Predicate) {
        self.bump_activity(predicate)
    }

    fn is_restart_pointless(&mut self) -> bool {
        false
    }
}

#[cfg(test)]
mod tests {
    use super::AutonomousSearch;
    use crate::basic_types::tests::TestRandom;
    use crate::branching::Brancher;
    use crate::branching::SelectionContext;
    use crate::engine::Assignments;
    use crate::predicate;
    use crate::results::SolutionReference;

    #[test]
    fn brancher_picks_bumped_values() {
        let mut assignments = Assignments::default();
        let x = assignments.grow(0, 10);
        let y = assignments.grow(-10, 0);

        let mut brancher = AutonomousSearch::default_over_all_variables(&assignments);
        brancher.on_appearance_in_conflict_predicate(predicate!(x >= 5));
        brancher.on_appearance_in_conflict_predicate(predicate!(x >= 5));
        brancher.on_appearance_in_conflict_predicate(predicate!(y >= -5));

        (0..100).for_each(|_| brancher.on_conflict());
    }

    #[test]
    fn dormant_values() {
        let mut assignments = Assignments::default();
        let x = assignments.grow(0, 10);

        let mut brancher = AutonomousSearch::default_over_all_variables(&assignments);

        let predicate = predicate!(x >= 5);
        brancher.on_appearance_in_conflict_predicate(predicate);
        let decision = brancher.next_decision(&mut SelectionContext::new(
            &assignments,
            &mut TestRandom::default(),
        ));
        assert_eq!(decision, Some(predicate));

        assignments.increase_decision_level();
        // Decision Level 1
        let _ = assignments.tighten_lower_bound(x, 5, None);

        assignments.increase_decision_level();
        // Decision Level 2
        let _ = assignments.tighten_lower_bound(x, 7, None);

        assignments.increase_decision_level();
        // Decision Level 3
        let _ = assignments.tighten_lower_bound(x, 10, None);

        assignments.increase_decision_level();
        // We end at decision level 4

        let decision = brancher.next_decision(&mut SelectionContext::new(
            &assignments,
            &mut TestRandom::default(),
        ));
        assert!(decision.is_none());
        assert!(brancher.dormant_predicates.contains(&predicate));

        let _ = assignments.synchronise(3, usize::MAX, false);

        let decision = brancher.next_decision(&mut SelectionContext::new(
            &assignments,
            &mut TestRandom::default(),
        ));
        assert!(decision.is_none());
        assert!(brancher.dormant_predicates.contains(&predicate));

        let _ = assignments.synchronise(0, usize::MAX, false);
        brancher.synchronise(&assignments);

        let decision = brancher.next_decision(&mut SelectionContext::new(
            &assignments,
            &mut TestRandom::default(),
        ));
        assert_eq!(decision, Some(predicate));
        assert!(!brancher.dormant_predicates.contains(&predicate));
    }

    #[test]
    fn uses_fallback() {
        let mut assignments = Assignments::default();
        let x = assignments.grow(0, 10);

        let mut brancher = AutonomousSearch::default_over_all_variables(&assignments);

        let result = brancher.next_decision(&mut SelectionContext::new(
            &assignments,
            &mut TestRandom {
                usizes: vec![],
                weighted_choice: |_| unreachable!(),
                ..Default::default()
            },
        ));

        assert_eq!(result, Some(predicate!(x <= 0)));
    }

    #[test]
    fn uses_stored_solution() {
        let mut assignments = Assignments::default();
        let x = assignments.grow(0, 10);

        assignments.increase_decision_level();
        let _ = assignments.make_assignment(x, 7, None);

        let mut brancher = AutonomousSearch::default_over_all_variables(&assignments);

        brancher.on_solution(SolutionReference::new(&assignments));

        let _ = assignments.synchronise(0, usize::MAX, false);

        assert_eq!(
            predicate!(x >= 5),
            brancher.determine_polarity(predicate!(x >= 5))
        );
        assert_eq!(
            !predicate!(x >= 10),
            brancher.determine_polarity(predicate!(x >= 10))
        );
        assert_eq!(
            predicate!(x <= 8),
            brancher.determine_polarity(predicate!(x <= 8))
        );
        assert_eq!(
            !predicate!(x <= 5),
            brancher.determine_polarity(predicate!(x <= 5))
        );

        brancher.on_appearance_in_conflict_predicate(predicate!(x >= 5));

        let result = brancher.next_decision(&mut SelectionContext::new(
            &assignments,
            &mut TestRandom::default(),
        ));
        assert_eq!(result, Some(predicate!(x >= 5)));
    }
}<|MERGE_RESOLUTION|>--- conflicted
+++ resolved
@@ -173,25 +173,6 @@
             // Adjust heap values.
             self.heap.divide_values(self.max_threshold);
 
-<<<<<<< HEAD
-            // Remove inactive predicates from the heap,
-            // and stage the ids for removal from the id generator.
-            self.predicate_id_info.iter().for_each(|predicate_id| {
-                // If the predicate does not reach the minimum activity threshold then we remove it
-                // from the heap and we remove its id from the generator
-                //
-                // Note that we check whether the current predicate being removed is not the
-                // predicate is being bumped, this is to prevent multiple IDs from being assigned.
-                if *self.heap.get_value(predicate_id) <= self.minimum_activity_threshold()
-                    && predicate_id != id
-                {
-                    self.statistics.num_predicates_removed += 1;
-                    self.heap.delete_key(predicate_id);
-                    self.predicate_id_info.delete_id(predicate_id);
-                }
-            });
-=======
->>>>>>> 0fa14d4d
             // Adjust increment. It is important to adjust the increment after the above code.
             self.increment /= self.max_threshold;
         }
