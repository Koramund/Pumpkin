use std::fmt::Display;
use std::num::NonZero;

use clap::ValueEnum;

use super::results::OptimisationResult;
use super::results::SatisfactionResult;
use super::results::SatisfactionResultUnderAssumptions;
use crate::basic_types::CSPSolverExecutionFlag;
use crate::basic_types::ConstraintOperationError;
use crate::basic_types::HashSet;
use crate::basic_types::Solution;
use crate::branching::branchers::autonomous_search::AutonomousSearch;
use crate::branching::branchers::independent_variable_value_brancher::IndependentVariableValueBrancher;
<<<<<<< HEAD
use crate::branching::tie_breaking::InOrderTieBreaker;
use crate::branching::value_selection::InDomainSplit;
#[cfg(doc)]
use crate::branching::value_selection::ValueSelector;
use crate::branching::variable_selection::FirstFail;
=======
use crate::branching::value_selection::RandomSplitter;
#[cfg(doc)]
use crate::branching::value_selection::ValueSelector;
use crate::branching::variable_selection::RandomSelector;
>>>>>>> c53eb6e1
#[cfg(doc)]
use crate::branching::variable_selection::VariableSelector;
use crate::branching::Brancher;
use crate::constraints::ConstraintPoster;
use crate::containers::KeyedVec;
use crate::engine::predicates::predicate::Predicate;
use crate::engine::propagation::Propagator;
use crate::engine::termination::TerminationCondition;
use crate::engine::variables::DomainId;
use crate::engine::variables::IntegerVariable;
use crate::engine::variables::Literal;
use crate::engine::ConstraintSatisfactionSolver;
#[cfg(doc)]
use crate::optimisation_search::lower_bounding_search::LowerBoundingSearch;
#[cfg(doc)]
use crate::optimisation_search::upper_bounding_search::UpperBoundingSearch;
use crate::optimisation_search::OptimisationProcedure;
use crate::options::SolverOptions;
#[cfg(doc)]
use crate::predicates;
use crate::results::solution_iterator::SolutionIterator;
use crate::results::unsatisfiable::UnsatisfiableUnderAssumptions;
use crate::results::SolutionCallbackArguments;
use crate::statistics::log_statistic;
use crate::statistics::log_statistic_postfix;

/// The main interaction point which allows the creation of variables, the addition of constraints,
/// and solving problems.
///
///
/// # Creating Variables
/// As stated in [`crate::variables`], we can create two types of variables: propositional variables
/// and integer variables.
///
/// ```rust
/// # use pumpkin_solver::Solver;
/// # use crate::pumpkin_solver::variables::TransformableVariable;
/// let mut solver = Solver::default();
///
/// // Integer Variables
///
/// // We can create an integer variable with a domain in the range [0, 10]
/// let integer_between_bounds = solver.new_bounded_integer(0, 10);
///
/// // We can also create such a variable with a name
/// let named_integer_between_bounds = solver.new_named_bounded_integer(0, 10, "x");
///
/// // We can also create an integer variable with a non-continuous domain in the follow way
/// let mut sparse_integer = solver.new_sparse_integer(vec![0, 3, 5]);
///
/// // We can also create such a variable with a name
/// let named_sparse_integer = solver.new_named_sparse_integer(vec![0, 3, 5], "y");
///
/// // Additionally, we can also create an affine view over a variable with both a scale and an offset (or either)
/// let view_over_integer = integer_between_bounds.scaled(-1).offset(15);
///
///
/// // Propositional Variable
///
/// // We can create a literal
/// let literal = solver.new_literal();
///
/// // We can also create such a variable with a name
/// let named_literal = solver.new_named_literal("z");
///
/// // We can also get the predicate from the literal
/// let true_predicate = literal.get_true_predicate();
///
/// // We can also create an iterator of new literals and get a number of them at once
/// let list_of_5_literals = solver.new_literals().take(5).collect::<Vec<_>>();
/// assert_eq!(list_of_5_literals.len(), 5);
/// ```
///
/// # Using the Solver
/// For examples on how to use the solver, see the [root-level crate documentation](crate) or [one of these examples](https://github.com/ConSol-Lab/Pumpkin/tree/master/pumpkin-lib/examples).
pub struct Solver {
    /// The internal [`ConstraintSatisfactionSolver`] which is used to solve the problems.
    pub(crate) satisfaction_solver: ConstraintSatisfactionSolver,
    /// The function is called whenever an optimisation function finds a solution; see
    /// [`Solver::with_solution_callback`].
    pub(crate) solution_callback: Box<dyn Fn(SolutionCallbackArguments)>,
    true_literal: Literal,
}

impl Default for Solver {
    fn default() -> Self {
        let satisfaction_solver = ConstraintSatisfactionSolver::default();
        let true_literal = Literal::new(Predicate::trivially_true().get_domain());
        Self {
            satisfaction_solver,
            solution_callback: create_empty_function(),
            true_literal,
        }
    }
}

/// Creates a place-holder empty function which does not do anything when a solution is found.
fn create_empty_function() -> Box<dyn Fn(SolutionCallbackArguments)> {
    Box::new(|_| {})
}

impl std::fmt::Debug for Solver {
    fn fmt(&self, f: &mut std::fmt::Formatter<'_>) -> std::fmt::Result {
        f.debug_struct("Solver")
            .field("satisfaction_solver", &self.satisfaction_solver)
            .finish()
    }
}

impl Solver {
    pub fn add_incompatibility(
        &mut self,
        incompatibility_matrix: Option<Vec<Vec<Literal>>>,
        mapping: Option<KeyedVec<DomainId, usize>>,
    ) {
        self.satisfaction_solver
            .add_incompatibility(incompatibility_matrix, mapping);
    }

    /// Creates a solver with the provided [`SolverOptions`].
    pub fn with_options(solver_options: SolverOptions) -> Self {
        let satisfaction_solver = ConstraintSatisfactionSolver::new(solver_options);
        let true_literal = Literal::new(Predicate::trivially_true().get_domain());
        Self {
            satisfaction_solver,
            solution_callback: create_empty_function(),
            true_literal,
        }
    }

    /// Adds a call-back to the [`Solver`] which is called every time that a solution is found when
    /// optimising using [`Solver::optimise`].
    ///
    /// Note that this will also
    /// perform the call-back on the optimal solution which is returned in
    /// [`OptimisationResult::Optimal`].
    pub fn with_solution_callback(
        &mut self,
        solution_callback: impl Fn(SolutionCallbackArguments) + 'static,
    ) {
        self.solution_callback = Box::new(solution_callback);
    }

    /// Logs the statistics currently present in the solver with the provided objective value.
    pub fn log_statistics_with_objective(&self, objective_value: i64) {
        log_statistic("objective", objective_value);
        self.log_statistics();
    }

    /// Logs the statistics currently present in the solver.
    pub fn log_statistics(&self) {
        self.satisfaction_solver.log_statistics();
        log_statistic_postfix();
    }

    pub(crate) fn get_satisfaction_solver_mut(&mut self) -> &mut ConstraintSatisfactionSolver {
        &mut self.satisfaction_solver
    }
}

/// Methods to retrieve information about variables
impl Solver {
    /// Get the value of the given [`Literal`] at the root level (after propagation), which could be
    /// unassigned.
    pub fn get_literal_value(&self, literal: Literal) -> Option<bool> {
        self.satisfaction_solver.get_literal_value(literal)
    }

    /// Get the lower-bound of the given [`IntegerVariable`] at the root level (after propagation).
    pub fn lower_bound(&self, variable: &impl IntegerVariable) -> i32 {
        self.satisfaction_solver.get_lower_bound(variable)
    }

    /// Get the upper-bound of the given [`IntegerVariable`] at the root level (after propagation).
    pub fn upper_bound(&self, variable: &impl IntegerVariable) -> i32 {
        self.satisfaction_solver.get_upper_bound(variable)
    }
}

/// Functions to create and retrieve integer and propositional variables.
impl Solver {
    /// Returns an infinite iterator of positive literals of new variables. The new variables will
    /// be unnamed.
    ///
    /// # Example
    /// ```
    /// # use pumpkin_solver::Solver;
    /// # use pumpkin_solver::variables::Literal;
    /// let mut solver = Solver::default();
    /// let literals: Vec<Literal> = solver.new_literals().take(5).collect();
    ///
    /// // `literals` contains 5 positive literals of newly created propositional variables.
    /// assert_eq!(literals.len(), 5);
    /// ```
    ///
    /// Note that this method captures the lifetime of the immutable reference to `self`.
    pub fn new_literals(&mut self) -> impl Iterator<Item = Literal> + '_ {
        std::iter::from_fn(|| Some(self.new_literal()))
    }

    /// Create a fresh propositional variable and return the literal with positive polarity.
    ///
    /// # Example
    /// ```rust
    /// # use pumpkin_solver::Solver;
    /// let mut solver = Solver::default();
    ///
    /// // We can create a literal
    /// let literal = solver.new_literal();
    /// ```
    pub fn new_literal(&mut self) -> Literal {
        self.satisfaction_solver.create_new_literal(None)
    }

    pub fn new_literal_for_predicate(&mut self, predicate: Predicate) -> Literal {
        self.satisfaction_solver
            .create_new_literal_for_predicate(predicate, None)
    }

    /// Create a fresh propositional variable with a given name and return the literal with positive
    /// polarity.
    ///
    /// # Example
    /// ```rust
    /// # use pumpkin_solver::Solver;
    /// let mut solver = Solver::default();
    ///
    /// // We can also create such a variable with a name
    /// let named_literal = solver.new_named_literal("z");
    /// ```
    pub fn new_named_literal(&mut self, name: impl Into<String>) -> Literal {
        self.satisfaction_solver
            .create_new_literal(Some(name.into()))
    }

    /// Get a literal which is always true.
    pub fn get_true_literal(&self) -> Literal {
        self.true_literal
    }

    /// Get a literal which is always false.
    pub fn get_false_literal(&self) -> Literal {
        !self.true_literal
    }

    /// Create a new integer variable with the given bounds.
    ///
    /// # Example
    /// ```rust
    /// # use pumpkin_solver::Solver;
    /// let mut solver = Solver::default();
    ///
    /// // We can create an integer variable with a domain in the range [0, 10]
    /// let integer_between_bounds = solver.new_bounded_integer(0, 10);
    /// ```
    pub fn new_bounded_integer(&mut self, lower_bound: i32, upper_bound: i32) -> DomainId {
        self.satisfaction_solver
            .create_new_integer_variable(lower_bound, upper_bound, None)
    }

    /// Create a new named integer variable with the given bounds.
    ///
    /// # Example
    /// ```rust
    /// # use pumpkin_solver::Solver;
    /// let mut solver = Solver::default();
    ///
    /// // We can also create such a variable with a name
    /// let named_integer_between_bounds = solver.new_named_bounded_integer(0, 10, "x");
    /// ```
    pub fn new_named_bounded_integer(
        &mut self,
        lower_bound: i32,
        upper_bound: i32,
        name: impl Into<String>,
    ) -> DomainId {
        self.satisfaction_solver.create_new_integer_variable(
            lower_bound,
            upper_bound,
            Some(name.into()),
        )
    }

    /// Create a new integer variable which has a domain of predefined values. We remove duplicates
    /// by converting to a hash set
    ///
    /// # Example
    /// ```rust
    /// # use pumpkin_solver::Solver;
    /// let mut solver = Solver::default();
    ///
    /// // We can also create an integer variable with a non-continuous domain in the follow way
    /// let mut sparse_integer = solver.new_sparse_integer(vec![0, 3, 5]);
    /// ```
    pub fn new_sparse_integer(&mut self, values: impl Into<Vec<i32>>) -> DomainId {
        let values: HashSet<i32> = values.into().into_iter().collect();

        self.satisfaction_solver
            .create_new_integer_variable_sparse(values.into_iter().collect(), None)
    }

    /// Create a new named integer variable which has a domain of predefined values.
    ///
    /// # Example
    /// ```rust
    /// # use pumpkin_solver::Solver;
    /// let mut solver = Solver::default();
    ///
    /// // We can also create such a variable with a name
    /// let named_sparse_integer = solver.new_named_sparse_integer(vec![0, 3, 5], "y");
    /// ```
    pub fn new_named_sparse_integer(
        &mut self,
        values: impl Into<Vec<i32>>,
        name: impl Into<String>,
    ) -> DomainId {
        self.satisfaction_solver
            .create_new_integer_variable_sparse(values.into(), Some(name.into()))
    }
}

/// Functions for solving with the constraints that have been added to the [`Solver`].
impl Solver {
    /// Solves the current model in the [`Solver`] until it finds a solution (or is indicated to
    /// terminate by the provided [`TerminationCondition`]) and returns a [`SatisfactionResult`]
    /// which can be used to obtain the found solution or find other solutions.
    pub fn satisfy<B: Brancher, T: TerminationCondition>(
        &mut self,
        brancher: &mut B,
        termination: &mut T,
    ) -> SatisfactionResult {
        match self.satisfaction_solver.solve(termination, brancher) {
            CSPSolverExecutionFlag::Feasible => {
                let solution: Solution = self.satisfaction_solver.get_solution_reference().into();
                self.satisfaction_solver.restore_state_at_root(brancher);

                brancher.on_solution(solution.as_reference());
                (self.solution_callback)(SolutionCallbackArguments::new(self, &solution, None));

                SatisfactionResult::Satisfiable(solution)
            }
            CSPSolverExecutionFlag::Infeasible => {
                // Reset the state whenever we return a result
                self.satisfaction_solver.restore_state_at_root(brancher);
                let _ = self.satisfaction_solver.conclude_proof_unsat();

                SatisfactionResult::Unsatisfiable
            }
            CSPSolverExecutionFlag::Timeout => {
                // Reset the state whenever we return a result
                self.satisfaction_solver.restore_state_at_root(brancher);
                SatisfactionResult::Unknown
            }
        }
    }

    pub fn get_solution_iterator<
        'this,
        'brancher,
        'termination,
        B: Brancher,
        T: TerminationCondition,
    >(
        &'this mut self,
        brancher: &'brancher mut B,
        termination: &'termination mut T,
    ) -> SolutionIterator<'this, 'brancher, 'termination, B, T> {
        SolutionIterator::new(self, brancher, termination)
    }

    /// Solves the current model in the [`Solver`] until it finds a solution (or is indicated to
    /// terminate by the provided [`TerminationCondition`]) and returns a [`SatisfactionResult`]
    /// which can be used to obtain the found solution or find other solutions.
    ///
    /// This method takes as input a list of [`Predicate`]s which represent so-called assumptions
    /// (see \[1\] for a more detailed explanation). See the [`predicates`] documentation for how
    /// to construct these predicates.
    ///
    /// # Bibliography
    /// \[1\] N. Eén and N. Sörensson, ‘Temporal induction by incremental SAT solving’, Electronic
    /// Notes in Theoretical Computer Science, vol. 89, no. 4, pp. 543–560, 2003.
    pub fn satisfy_under_assumptions<'this, 'brancher, B: Brancher, T: TerminationCondition>(
        &'this mut self,
        brancher: &'brancher mut B,
        termination: &mut T,
        assumptions: &[Predicate],
    ) -> SatisfactionResultUnderAssumptions<'this, 'brancher, B> {
        match self
            .satisfaction_solver
            .solve_under_assumptions(assumptions, termination, brancher)
        {
            CSPSolverExecutionFlag::Feasible => {
                let solution: Solution = self.satisfaction_solver.get_solution_reference().into();
                // Reset the state whenever we return a result
                self.satisfaction_solver.restore_state_at_root(brancher);
                brancher.on_solution(solution.as_reference());
                SatisfactionResultUnderAssumptions::Satisfiable(solution)
            }
            CSPSolverExecutionFlag::Infeasible => {
                if self
                    .satisfaction_solver
                    .state
                    .is_infeasible_under_assumptions()
                {
                    // The state is automatically reset when we return this result
                    SatisfactionResultUnderAssumptions::UnsatisfiableUnderAssumptions(
                        UnsatisfiableUnderAssumptions::new(&mut self.satisfaction_solver, brancher),
                    )
                } else {
                    // Reset the state whenever we return a result
                    self.satisfaction_solver.restore_state_at_root(brancher);
                    SatisfactionResultUnderAssumptions::Unsatisfiable
                }
            }
            CSPSolverExecutionFlag::Timeout => {
                // Reset the state whenever we return a result
                self.satisfaction_solver.restore_state_at_root(brancher);
                SatisfactionResultUnderAssumptions::Unknown
            }
        }
    }

    /// Solves the model currently in the [`Solver`] to optimality where the provided
    /// `objective_variable` is optimised as indicated by the `direction` (or is indicated to
    /// terminate by the provided [`TerminationCondition`]). Uses a search strategy based on the
    /// provided [`OptimisationProcedure`], currently [`LowerBoundingSearch`] and
    /// [`UpperBoundingSearch`] are supported.
    ///
    /// It returns an [`OptimisationResult`] which can be used to retrieve the optimal solution if
    /// it exists.
    pub fn optimise(
        &mut self,
        brancher: &mut impl Brancher,
        termination: &mut impl TerminationCondition,
        objective_variable: impl IntegerVariable,
        direction: OptimisationDirection,
        mut optimisation_procedure: impl OptimisationProcedure,
    ) -> OptimisationResult {
        match direction {
            OptimisationDirection::Maximise => optimisation_procedure.maximise(
                brancher,
                termination,
                objective_variable,
                false,
                self,
            ),
            OptimisationDirection::Minimise => optimisation_procedure.minimise(
                brancher,
                termination,
                objective_variable,
                false,
                self,
            ),
        }
    }
}

#[derive(Debug, Clone, Copy)]
/// The direction of the optimisation, either maximising or minimising.
pub enum OptimisationDirection {
    Maximise,
    Minimise,
}

/// Functions for adding new constraints to the solver.
impl Solver {
    /// Add a constraint to the solver. This returns a [`ConstraintPoster`] which enables control
    /// on whether to add the constraint as-is, or whether to (half) reify it.
    ///
    /// If none of the methods on [`ConstraintPoster`] are used, the constraint _is not_ actually
    /// added to the solver. In this case, a warning is emitted.
    ///
    /// # Example
    /// ```
    /// # use pumpkin_solver::constraints;
    /// # use pumpkin_solver::Solver;
    /// let mut solver = Solver::default();
    ///
    /// let a = solver.new_bounded_integer(0, 3);
    /// let b = solver.new_bounded_integer(0, 3);
    ///
    /// solver.add_constraint(constraints::equals([a, b], 0)).post();
    /// ```
    pub fn add_constraint<Constraint>(
        &mut self,
        constraint: Constraint,
    ) -> ConstraintPoster<'_, Constraint> {
        ConstraintPoster::new(self, constraint)
    }

    /// Creates a clause from `literals` and adds it to the current formula.
    ///
    /// If the formula becomes trivially unsatisfiable, a [`ConstraintOperationError`] will be
    /// returned. Subsequent calls to this method will always return an error, and no
    /// modification of the solver will take place.
    pub fn add_clause(
        &mut self,
        clause: impl IntoIterator<Item = Predicate>,
    ) -> Result<(), ConstraintOperationError> {
        self.satisfaction_solver.add_clause(clause)
    }

    /// Adds a propagator with a tag, which is used to identify inferences made by this propagator
    /// in the proof log.
    pub(crate) fn add_tagged_propagator(
        &mut self,
        propagator: impl Propagator + 'static,
        tag: NonZero<u32>,
    ) -> Result<(), ConstraintOperationError> {
        self.satisfaction_solver
            .add_propagator(propagator, Some(tag))
    }

    /// Post a new propagator to the solver. If unsatisfiability can be immediately determined
    /// through propagation, this will return a [`ConstraintOperationError`].
    ///
    /// The caller should ensure the solver is in the root state before calling this, either
    /// because no call to [`Self::solve()`] has been made, or because
    /// [`Self::restore_state_at_root()`] was called.
    ///
    /// If the solver is already in a conflicting state, i.e. a previous call to this method
    /// already returned `false`, calling this again will not alter the solver in any way, and
    /// `false` will be returned again.
    pub(crate) fn add_propagator(
        &mut self,
        propagator: impl Propagator + 'static,
    ) -> Result<(), ConstraintOperationError> {
        self.satisfaction_solver.add_propagator(propagator, None)
    }
}

/// Default brancher implementation
impl Solver {
    /// Creates an instance of the [`DefaultBrancher`].
    pub fn default_brancher(&self) -> DefaultBrancher {
        DefaultBrancher::default_over_all_variables(&self.satisfaction_solver.assignments)
    }

    pub fn blacklist_brancher(&self, blacklist: &[DomainId]) -> DefaultBrancher {
        DefaultBrancher::default_with_blacklist(&self.satisfaction_solver.assignments, blacklist)
    }
}

/// Proof logging methods
impl Solver {
    #[doc(hidden)]
    /// Conclude the proof with the unsatisfiable claim.
    ///
    /// This method will finish the proof. Any new operation will not be logged to the proof.
    pub fn conclude_proof_unsat(&mut self) {
        let _ = self.satisfaction_solver.conclude_proof_unsat();
    }

    #[doc(hidden)]
    /// Conclude the proof with the optimality claim.
    ///
    /// This method will finish the proof. Any new operation will not be logged to the proof.
    pub fn conclude_proof_optimal(&mut self, bound: Literal) {
        let _ = self
            .satisfaction_solver
            .conclude_proof_optimal(bound.get_true_predicate());
    }
}

/// The type of search which is performed by the solver.
#[derive(Debug, Clone, Copy, ValueEnum, Default)]
pub enum SearchMode {
    /// Linear SAT-UNSAT - Starts with a satisfiable solution and tightens the bound on the
    /// objective variable until an UNSAT result is reached. Can be seen as upper-bounding search.
    #[default]
    UpperBounding,
    /// Linear UNSAT-SAT - Starts with an unsatisfiable solution and tightens the bound on the
    /// objective variable until a SAT result is reached. Can be seen as lower-bounding search.
    LowerBounding,
}

impl Display for SearchMode {
    fn fmt(&self, f: &mut std::fmt::Formatter<'_>) -> std::fmt::Result {
        match self {
            SearchMode::UpperBounding => write!(f, "upper-bounding"),
            SearchMode::LowerBounding => write!(f, "lower-bounding"),
        }
    }
}

/// A brancher which makes use of VSIDS \[1\] and solution-based phase saving (both adapted for CP).
///
/// If VSIDS does not contain any (unfixed) predicates then it will default to the
<<<<<<< HEAD
/// [`IndependentVariableValueBrancher`] using [`FirstFail`] for variable selection
/// (over the variables in the order in which they were defined) and [`InDomainSplit`] for value
/// selection.
=======
/// [`IndependentVariableValueBrancher`] using [`RandomSelector`] for variable selection
/// (over the variables in the order in which they were defined) and [`RandomSplitter`] for
/// value selection.
>>>>>>> c53eb6e1
///
/// # Bibliography
/// \[1\] M. W. Moskewicz, C. F. Madigan, Y. Zhao, L. Zhang, and S. Malik, ‘Chaff: Engineering an
/// efficient SAT solver’, in Proceedings of the 38th annual Design Automation Conference, 2001.
///
/// \[2\] E. Demirović, G. Chu, and P. J. Stuckey, ‘Solution-based phase saving for CP: A
/// value-selection heuristic to simulate local search behavior in complete solvers’, in the
/// proceedings of the Principles and Practice of Constraint Programming (CP 2018).
<<<<<<< HEAD
pub type DefaultBrancher = AutonomousSearch<
    IndependentVariableValueBrancher<
        DomainId,
        FirstFail<DomainId, InOrderTieBreaker<DomainId, i32>>,
        InDomainSplit,
    >,
>;
=======
pub type DefaultBrancher =
    AutonomousSearch<IndependentVariableValueBrancher<DomainId, RandomSelector, RandomSplitter>>;
>>>>>>> c53eb6e1
<|MERGE_RESOLUTION|>--- conflicted
+++ resolved
@@ -12,18 +12,11 @@
 use crate::basic_types::Solution;
 use crate::branching::branchers::autonomous_search::AutonomousSearch;
 use crate::branching::branchers::independent_variable_value_brancher::IndependentVariableValueBrancher;
-<<<<<<< HEAD
 use crate::branching::tie_breaking::InOrderTieBreaker;
 use crate::branching::value_selection::InDomainSplit;
 #[cfg(doc)]
 use crate::branching::value_selection::ValueSelector;
 use crate::branching::variable_selection::FirstFail;
-=======
-use crate::branching::value_selection::RandomSplitter;
-#[cfg(doc)]
-use crate::branching::value_selection::ValueSelector;
-use crate::branching::variable_selection::RandomSelector;
->>>>>>> c53eb6e1
 #[cfg(doc)]
 use crate::branching::variable_selection::VariableSelector;
 use crate::branching::Brancher;
@@ -612,15 +605,9 @@
 /// A brancher which makes use of VSIDS \[1\] and solution-based phase saving (both adapted for CP).
 ///
 /// If VSIDS does not contain any (unfixed) predicates then it will default to the
-<<<<<<< HEAD
-/// [`IndependentVariableValueBrancher`] using [`FirstFail`] for variable selection
-/// (over the variables in the order in which they were defined) and [`InDomainSplit`] for value
-/// selection.
-=======
 /// [`IndependentVariableValueBrancher`] using [`RandomSelector`] for variable selection
 /// (over the variables in the order in which they were defined) and [`RandomSplitter`] for
 /// value selection.
->>>>>>> c53eb6e1
 ///
 /// # Bibliography
 /// \[1\] M. W. Moskewicz, C. F. Madigan, Y. Zhao, L. Zhang, and S. Malik, ‘Chaff: Engineering an
@@ -629,15 +616,10 @@
 /// \[2\] E. Demirović, G. Chu, and P. J. Stuckey, ‘Solution-based phase saving for CP: A
 /// value-selection heuristic to simulate local search behavior in complete solvers’, in the
 /// proceedings of the Principles and Practice of Constraint Programming (CP 2018).
-<<<<<<< HEAD
 pub type DefaultBrancher = AutonomousSearch<
     IndependentVariableValueBrancher<
         DomainId,
         FirstFail<DomainId, InOrderTieBreaker<DomainId, i32>>,
         InDomainSplit,
     >,
->;
-=======
-pub type DefaultBrancher =
-    AutonomousSearch<IndependentVariableValueBrancher<DomainId, RandomSelector, RandomSplitter>>;
->>>>>>> c53eb6e1
+>;