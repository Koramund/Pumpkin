use std::fmt::Debug;

use drcp_format::steps::StepId;

use super::minimisers::SemanticMinimiser;
use crate::basic_types::HashMap;
use crate::basic_types::StoredConflictInfo;
use crate::branching::Brancher;
use crate::engine::constraint_satisfaction_solver::CSPSolverState;
use crate::engine::predicates::predicate::Predicate;
use crate::engine::propagation::store::PropagatorStore;
use crate::engine::propagation::CurrentNogood;
use crate::engine::propagation::ExplanationContext;
use crate::engine::reason::ReasonRef;
use crate::engine::reason::ReasonStore;
use crate::engine::solver_statistics::SolverStatistics;
use crate::engine::Assignments;
use crate::engine::ConstraintSatisfactionSolver;
use crate::engine::DomainFaithfulness;
use crate::engine::IntDomainEvent;
use crate::engine::PropagatorQueue;
<<<<<<< HEAD
use crate::engine::StatefulAssignments;
=======
use crate::engine::TrailedAssignments;
>>>>>>> dc1c6636
use crate::engine::WatchListCP;
use crate::predicate;
use crate::proof::ProofLog;
use crate::pumpkin_assert_simple;
use crate::variables::DomainId;

/// Used during conflict analysis to provide the necessary information.
///
/// All fields are made public for the time being for simplicity. In the future that may change.
pub(crate) struct ConflictAnalysisContext<'a> {
    pub(crate) assignments: &'a mut Assignments,
    pub(crate) solver_state: &'a mut CSPSolverState,
    pub(crate) reason_store: &'a mut ReasonStore,
    pub(crate) brancher: &'a mut dyn Brancher,
    pub(crate) propagators: &'a mut PropagatorStore,
    pub(crate) semantic_minimiser: &'a mut SemanticMinimiser,

    pub(crate) last_notified_cp_trail_index: &'a mut usize,
    pub(crate) watch_list_cp: &'a mut WatchListCP,
    pub(crate) propagator_queue: &'a mut PropagatorQueue,
    pub(crate) event_drain: &'a mut Vec<(IntDomainEvent, DomainId)>,

    pub(crate) backtrack_event_drain: &'a mut Vec<(IntDomainEvent, DomainId)>,
    pub(crate) counters: &'a mut SolverStatistics,

    pub(crate) proof_log: &'a mut ProofLog,
    pub(crate) should_minimise: bool,

    pub(crate) is_completing_proof: bool,
    pub(crate) unit_nogood_step_ids: &'a HashMap<Predicate, StepId>,
<<<<<<< HEAD
    pub(crate) domain_faithfulness: &'a mut DomainFaithfulness,
    pub(crate) stateful_assignments: &'a mut StatefulAssignments,
=======
    pub(crate) stateful_assignments: &'a mut TrailedAssignments,
>>>>>>> dc1c6636
}

impl Debug for ConflictAnalysisContext<'_> {
    fn fmt(&self, f: &mut std::fmt::Formatter<'_>) -> std::fmt::Result {
        f.debug_struct(std::any::type_name::<Self>()).finish()
    }
}

impl<'a> ConflictAnalysisContext<'a> {
    /// Returns the last decision which was made by the solver.
    pub(crate) fn find_last_decision(&mut self) -> Option<Predicate> {
        self.assignments.find_last_decision()
    }

    /// Posts the predicate with reason an empty reason.
    pub(crate) fn enqueue_propagated_predicate(&mut self, predicate: Predicate) {
        self.assignments
            .post_predicate(predicate, Some(ReasonRef(0)))
            .expect("Expected enqueued predicate to not lead to conflict directly")
    }

    /// Backtracks the solver to the provided backtrack level.
    pub(crate) fn backtrack(&mut self, backtrack_level: usize) {
        ConstraintSatisfactionSolver::backtrack(
            self.assignments,
            self.last_notified_cp_trail_index,
            self.reason_store,
            self.propagator_queue,
            self.watch_list_cp,
            self.propagators,
            self.event_drain,
            self.backtrack_event_drain,
            backtrack_level,
            self.brancher,
<<<<<<< HEAD
            self.domain_faithfulness,
=======
>>>>>>> dc1c6636
            self.stateful_assignments,
        )
    }

    /// Returns a nogood which led to the conflict; if `is_completing_proof` is set to true, then
    /// it will also return predicates from the root decision level.
    pub(crate) fn get_conflict_nogood(&mut self, is_completing_proof: bool) -> Vec<Predicate> {
        match self.solver_state.get_conflict_info() {
            StoredConflictInfo::Propagator {
                conflict_nogood,
                propagator_id,
            } => {
                let _ = self.proof_log.log_inference(
                    self.propagators.get_tag(propagator_id),
                    conflict_nogood.iter().copied(),
                    None,
                );
                conflict_nogood
                    .iter()
                    .filter(|p| {
                        // filter out root predicates
                        self.assignments
                            .get_decision_level_for_predicate(p)
                            .is_some_and(|dl| dl > 0 || is_completing_proof)
                    })
                    .copied()
                    .collect()
            }
            StoredConflictInfo::EmptyDomain { conflict_nogood } => {
                conflict_nogood
                    .iter()
                    .filter(|p| {
                        // filter out root predicates
                        self.assignments
                            .get_decision_level_for_predicate(p)
                            .is_some_and(|dl| dl > 0 || is_completing_proof)
                    })
                    .copied()
                    .collect()
            }
            StoredConflictInfo::RootLevelConflict(_) => {
                unreachable!("Should never attempt to learn a nogood from a root level conflict")
            }
        }
    }

    /// Returns the reason for a propagation; if it is implied then the reason will be the decision
    /// which implied the predicate.
    pub(crate) fn get_propagation_reason(
        predicate: Predicate,
        assignments: &Assignments,
        current_nogood: CurrentNogood<'_>,
        reason_store: &'a mut ReasonStore,
        propagators: &'a mut PropagatorStore,
        proof_log: &'a mut ProofLog,
        unit_nogood_step_ids: &HashMap<Predicate, StepId>,
    ) -> &'a [Predicate] {
        // TODO: this function could be put into the reason store

        // Note that this function can only be called with propagations, and never decision
        // predicates. Furthermore only predicate from the current decision level will be
        // considered. This is due to how the 1uip conflict analysis works: it scans the
        // predicates in reverse order of assignment, and stops as soon as there is only one
        // predicate from the current decision level in the learned nogood.

        // This means that the procedure would never ask for the reason of the decision predicate
        // from the current decision level, because that would mean that all other predicates from
        // the current decision level have been removed from the nogood, and the decision
        // predicate is the only one left, but in that case, the 1uip would terminate since
        // there would be only one predicate from the current decision level. For this
        // reason, it is safe to assume that in the following, that any input predicate is
        // indeed a propagated predicate.
        reason_store.helper.clear();
        if assignments.is_initial_bound(predicate) {
            return reason_store.helper.as_slice();
        }

        let trail_position = assignments
            .get_trail_position(&predicate)
            .expect("The predicate must be true during conflict analysis.");

        let trail_entry = assignments.get_trail_entry(trail_position);

        // We distinguish between three cases:
        // 1) The predicate is explicitly present on the trail.
        if trail_entry.predicate == predicate {
            let reason_ref = trail_entry
                .reason
                .expect("Cannot be a null reason for propagation.");

            let propagator_id = reason_store.get_propagator(reason_ref);
            let constraint_tag = propagators.get_tag(propagator_id);

            let explanation_context = ExplanationContext::new(assignments, current_nogood);

            let reason = reason_store
                .get_or_compute(reason_ref, explanation_context, propagators)
                .expect("reason reference should not be stale");
            if propagator_id == ConstraintSatisfactionSolver::get_nogood_propagator_id()
                && reason.is_empty()
            {
                // This means that a unit nogood was propagated, we indicate that this nogood step
                // was used
                //
                // It could be that the predicate is implied by another unit nogood

                let step_id = unit_nogood_step_ids
                    .get(&predicate)
                    .or_else(|| {
                        // It could be the case that we attempt to get the reason for the predicate
                        // [x >= v] but that the corresponding unit nogood idea is the one for the
                        // predicate [x == v]
                        let domain_id = predicate.get_domain();
                        let right_hand_side = predicate.get_right_hand_side();

                        unit_nogood_step_ids.get(&predicate!(domain_id == right_hand_side))
                    })
                    .expect("Expected to be able to retrieve step id for unit nogood");
                proof_log.add_propagation(*step_id);
            } else {
                // Otherwise we log the inference which was used to derive the nogood
                let _ = proof_log.log_inference(
                    constraint_tag,
                    reason.iter().copied(),
                    Some(predicate),
                );
            }
            reason
        // The predicate is implicitly due as a result of a decision.
        }
        // 2) The predicate is true due to a propagation, and not explicitly on the trail.
        // It is necessary to further analyse what was the reason for setting the predicate true.
        else {
            // The reason for propagation depends on:
            // 1) The predicate on the trail at the moment the input predicate became true, and
            // 2) The input predicate.
            match (trail_entry.predicate, predicate) {
                (
                    Predicate::LowerBound {
                        domain_id: _,
                        lower_bound: trail_lower_bound,
                    },
                    Predicate::LowerBound {
                        domain_id,
                        lower_bound: input_lower_bound,
                    },
                ) => {
                    // Both the input predicate and the trail predicate are lower bound
                    // literals. Two cases to consider:
                    // 1) The trail predicate has a greater right-hand side, meaning
                    //  the reason for the input predicate is true is because a stronger
                    //  right-hand side predicate was posted. We can reuse the same
                    //  reason as for the trail bound.
                    //  todo: could consider lifting here, since the trail bound
                    //  might be too strong.
                    if trail_lower_bound > input_lower_bound {
                        reason_store.helper.push(trail_entry.predicate);
                    }
                    // Otherwise, the input bound is strictly greater than the trailed
                    // bound. This means the reason is due to holes in the domain.
                    else {
                        // Note that the bounds cannot be equal.
                        // If the bound were equal, the predicate would be explicitly on the
                        // trail, so we would have detected this case earlier.
                        pumpkin_assert_simple!(trail_lower_bound < input_lower_bound);

                        // The reason for the propagation of the input predicate [x >= a] is
                        // because [x >= a-1] & [x != a]. Conflict analysis will then
                        // recursively decompose these further.

                        // Note that we do not need to worry about decreasing the lower
                        // bounds so much so that it reaches its root lower bound, for which
                        // there is no reason since it is given as input to the problem.
                        // We cannot reach the original lower bound since in the 1uip, we
                        // only look for reasons for predicates from the current decision
                        // level, and we never look for reasons at the root level.

                        let one_less_bound_predicate = Predicate::LowerBound {
                            domain_id,
                            lower_bound: input_lower_bound - 1,
                        };

                        let not_equals_predicate = Predicate::NotEqual {
                            domain_id,
                            not_equal_constant: input_lower_bound - 1,
                        };
                        reason_store.helper.push(one_less_bound_predicate);
                        reason_store.helper.push(not_equals_predicate);
                    }
                }
                (
                    Predicate::LowerBound {
                        domain_id: _,
                        lower_bound: trail_lower_bound,
                    },
                    Predicate::NotEqual {
                        domain_id: _,
                        not_equal_constant,
                    },
                ) => {
                    // The trail entry is a lower bound literal,
                    // and the input predicate is a not equals.
                    // Only one case to consider:
                    // The trail lower bound is greater than the not_equals_constant,
                    // so it safe to take the reason from the trail.
                    // todo: lifting could be used here
                    pumpkin_assert_simple!(trail_lower_bound > not_equal_constant);
                    reason_store.helper.push(trail_entry.predicate);
                }
                (
                    Predicate::LowerBound {
                        domain_id: _,
                        lower_bound: _,
                    },
                    Predicate::Equal {
                        domain_id,
                        equality_constant,
                    },
                ) => {
                    // The input predicate is an equality predicate, and the trail predicate
                    // is a lower bound predicate. This means that the time of posting the
                    // trail predicate is when the input predicate became true.

                    // Note that the input equality constant does _not_ necessarily equal
                    // the trail lower bound. This would be the
                    // case when the the trail lower bound is lower than the input equality
                    // constant, but due to holes in the domain, the lower bound got raised
                    // to just the value of the equality constant.
                    // For example, {1, 2, 3, 10}, then posting [x >= 5] will raise the
                    // lower bound to x >= 10.

                    let predicate_lb = Predicate::LowerBound {
                        domain_id,
                        lower_bound: equality_constant,
                    };
                    let predicate_ub = Predicate::UpperBound {
                        domain_id,
                        upper_bound: equality_constant,
                    };
                    reason_store.helper.push(predicate_lb);
                    reason_store.helper.push(predicate_ub);
                }
                (
                    Predicate::UpperBound {
                        domain_id: _,
                        upper_bound: trail_upper_bound,
                    },
                    Predicate::UpperBound {
                        domain_id,
                        upper_bound: input_upper_bound,
                    },
                ) => {
                    // Both the input and trail predicates are upper bound predicates.
                    // There are two scenarios to consider:
                    // 1) The input upper bound is greater than the trail upper bound, meaning that
                    //    the reason for the input predicate is the propagation of a stronger upper
                    //    bound. We can safely use the reason for of the trail predicate as the
                    //    reason for the input predicate.
                    // todo: lifting could be applied here.
                    if trail_upper_bound < input_upper_bound {
                        reason_store.helper.push(trail_entry.predicate);
                    } else {
                        // I think it cannot be that the bounds are equal, since otherwise we
                        // would have found the predicate explicitly on the trail.
                        pumpkin_assert_simple!(trail_upper_bound > input_upper_bound);

                        // The input upper bound is greater than the trail predicate, meaning
                        // that holes in the domain also played a rule in lowering the upper
                        // bound.

                        // The reason of the input predicate [x <= a] is computed recursively as
                        // the reason for [x <= a + 1] & [x != a + 1].

                        let new_ub_predicate = Predicate::UpperBound {
                            domain_id,
                            upper_bound: input_upper_bound + 1,
                        };
                        let not_equal_predicate = Predicate::NotEqual {
                            domain_id,
                            not_equal_constant: input_upper_bound + 1,
                        };
                        reason_store.helper.push(new_ub_predicate);
                        reason_store.helper.push(not_equal_predicate);
                    }
                }
                (
                    Predicate::UpperBound {
                        domain_id: _,
                        upper_bound: trail_upper_bound,
                    },
                    Predicate::NotEqual {
                        domain_id: _,
                        not_equal_constant,
                    },
                ) => {
                    // The input predicate is a not equal predicate, and the trail predicate is
                    // an upper bound predicate. This is only possible when the upper bound was
                    // pushed below the not equals value. Otherwise the hole would have been
                    // explicitly placed on the trail and we would have found it earlier.
                    pumpkin_assert_simple!(not_equal_constant > trail_upper_bound);

                    // The bound was set past the not equals, so we can safely returns the trail
                    // reason. todo: can do lifting here.
                    reason_store.helper.push(trail_entry.predicate);
                }
                (
                    Predicate::UpperBound {
                        domain_id: _,
                        upper_bound: _,
                    },
                    Predicate::Equal {
                        domain_id,
                        equality_constant,
                    },
                ) => {
                    // The input predicate is an equality predicate, and the trail predicate
                    // is an upper bound predicate. This means that the time of posting the
                    // trail predicate is when the input predicate became true.

                    // Note that the input equality constant does _not_ necessarily equal
                    // the trail upper bound. This would be the
                    // case when the the trail upper bound is greater than the input equality
                    // constant, but due to holes in the domain, the upper bound got lowered
                    // to just the value of the equality constant.
                    // For example, x = {1, 2, 3, 8, 15}, setting [x <= 12] would lower the
                    // upper bound to x <= 8.

                    // Note that it could be that one of the two predicates are decision
                    // predicates, so we need to use the substitute functions.

                    let predicate_lb = Predicate::LowerBound {
                        domain_id,
                        lower_bound: equality_constant,
                    };
                    let predicate_ub = Predicate::UpperBound {
                        domain_id,
                        upper_bound: equality_constant,
                    };
                    reason_store.helper.push(predicate_lb);
                    reason_store.helper.push(predicate_ub);
                }
                (
                    Predicate::NotEqual {
                        domain_id: _,
                        not_equal_constant,
                    },
                    Predicate::LowerBound {
                        domain_id,
                        lower_bound: input_lower_bound,
                    },
                ) => {
                    // The trail predicate is not equals, but the input predicate is a lower
                    // bound predicate. This means that creating the hole in the domain resulted
                    // in raising the lower bound.

                    // I think this holds. The not_equals_constant cannot be greater, since that
                    // would not impact the lower bound. It can also not be the same, since
                    // creating a hole cannot result in the lower bound being raised to the
                    // hole, there must be some other reason for that to happen, which we would
                    // find earlier.
                    pumpkin_assert_simple!(input_lower_bound > not_equal_constant);

                    // The reason for the input predicate [x >= a] is computed recursively as
                    // the reason for [x >= a - 1] & [x != a - 1].
                    let new_lb_predicate = Predicate::LowerBound {
                        domain_id,
                        lower_bound: input_lower_bound - 1,
                    };
                    let new_not_equals_predicate = Predicate::NotEqual {
                        domain_id,
                        not_equal_constant: input_lower_bound - 1,
                    };

                    reason_store.helper.push(new_lb_predicate);
                    reason_store.helper.push(new_not_equals_predicate);
                }
                (
                    Predicate::NotEqual {
                        domain_id: _,
                        not_equal_constant,
                    },
                    Predicate::UpperBound {
                        domain_id,
                        upper_bound: input_upper_bound,
                    },
                ) => {
                    // The trail predicate is not equals, but the input predicate is an upper
                    // bound predicate. This means that creating the hole in the domain resulted
                    // in lower the upper bound.

                    // I think this holds. The not_equals_constant cannot be smaller, since that
                    // would not impact the upper bound. It can also not be the same, since
                    // creating a hole cannot result in the upper bound being lower to the
                    // hole, there must be some other reason for that to happen, which we would
                    // find earlier.
                    pumpkin_assert_simple!(input_upper_bound < not_equal_constant);

                    // The reason for the input predicate [x <= a] is computed recursively as
                    // the reason for [x <= a + 1] & [x != a + 1].
                    let new_ub_predicate = Predicate::UpperBound {
                        domain_id,
                        upper_bound: input_upper_bound + 1,
                    };
                    let new_not_equals_predicate = Predicate::NotEqual {
                        domain_id,
                        not_equal_constant: input_upper_bound + 1,
                    };

                    reason_store.helper.push(new_ub_predicate);
                    reason_store.helper.push(new_not_equals_predicate);
                }
                (
                    Predicate::NotEqual {
                        domain_id: _,
                        not_equal_constant: _,
                    },
                    Predicate::Equal {
                        domain_id,
                        equality_constant,
                    },
                ) => {
                    // The trail predicate is not equals, but the input predicate is
                    // equals. The only time this could is when the not equals forces the
                    // lower/upper bounds to meet. So we simply look for the reasons for those
                    // bounds recursively.

                    // Note that it could be that one of the two predicates are decision
                    // predicates, so we need to use the substitute functions.

                    let predicate_lb = Predicate::LowerBound {
                        domain_id,
                        lower_bound: equality_constant,
                    };
                    let predicate_ub = Predicate::UpperBound {
                        domain_id,
                        upper_bound: equality_constant,
                    };

                    reason_store.helper.push(predicate_lb);
                    reason_store.helper.push(predicate_ub);
                }
                _ => unreachable!(
                    "Unreachable combination of {} and {}",
                    trail_entry.predicate, predicate
                ),
            };
            reason_store.helper.as_slice()
        }
    }
}<|MERGE_RESOLUTION|>--- conflicted
+++ resolved
@@ -19,11 +19,7 @@
 use crate::engine::DomainFaithfulness;
 use crate::engine::IntDomainEvent;
 use crate::engine::PropagatorQueue;
-<<<<<<< HEAD
-use crate::engine::StatefulAssignments;
-=======
 use crate::engine::TrailedAssignments;
->>>>>>> dc1c6636
 use crate::engine::WatchListCP;
 use crate::predicate;
 use crate::proof::ProofLog;
@@ -54,12 +50,8 @@
 
     pub(crate) is_completing_proof: bool,
     pub(crate) unit_nogood_step_ids: &'a HashMap<Predicate, StepId>,
-<<<<<<< HEAD
     pub(crate) domain_faithfulness: &'a mut DomainFaithfulness,
-    pub(crate) stateful_assignments: &'a mut StatefulAssignments,
-=======
     pub(crate) stateful_assignments: &'a mut TrailedAssignments,
->>>>>>> dc1c6636
 }
 
 impl Debug for ConflictAnalysisContext<'_> {
@@ -94,10 +86,7 @@
             self.backtrack_event_drain,
             backtrack_level,
             self.brancher,
-<<<<<<< HEAD
             self.domain_faithfulness,
-=======
->>>>>>> dc1c6636
             self.stateful_assignments,
         )
     }
