//! Houses the solver which attempts to find a solution to a Constraint Satisfaction Problem (CSP)
//! using a Lazy Clause Generation approach.
use std::collections::VecDeque;
use std::fmt::Debug;
use std::num::NonZero;
use std::time::Instant;

use clap::ValueEnum;
use drcp_format::steps::StepId;
use log::info;
use rand::rngs::SmallRng;
use rand::SeedableRng;

use super::conflict_analysis::AnalysisMode;
use super::conflict_analysis::ConflictAnalysisContext;
use super::conflict_analysis::LearnedNogood;
use super::conflict_analysis::NoLearningResolver;
use super::conflict_analysis::SemanticMinimiser;
use super::nogoods::Lbd;
use super::propagation::contexts::StatefulPropagationContext;
use super::propagation::store::PropagatorStore;
use super::propagation::PropagatorId;
use super::solver_statistics::SolverStatistics;
use super::termination::TerminationCondition;
use super::variables::IntegerVariable;
use super::variables::Literal;
use super::DomainFaithfulness;
use super::ResolutionResolver;
use super::StateChange;
use crate::basic_types::moving_averages::MovingAverage;
use crate::basic_types::CSPSolverExecutionFlag;
use crate::basic_types::ConstraintOperationError;
use crate::basic_types::HashMap;
use crate::basic_types::Inconsistency;
use crate::basic_types::PropositionalConjunction;
use crate::basic_types::Random;
use crate::basic_types::SolutionReference;
use crate::basic_types::StoredConflictInfo;
use crate::basic_types::Trail;
use crate::branching::Brancher;
use crate::branching::SelectionContext;
use crate::containers::KeyedVec;
use crate::engine::conflict_analysis::ConflictResolver as Resolver;
use crate::engine::cp::PropagatorQueue;
use crate::engine::cp::WatchListCP;
use crate::engine::predicates::predicate::Predicate;
use crate::engine::propagation::CurrentNogood;
use crate::engine::propagation::EnqueueDecision;
use crate::engine::propagation::ExplanationContext;
use crate::engine::propagation::LocalId;
use crate::engine::propagation::PropagationContext;
use crate::engine::propagation::PropagationContextMut;
use crate::engine::propagation::Propagator;
use crate::engine::propagation::PropagatorInitialisationContext;
use crate::engine::reason::ReasonStore;
use crate::engine::variables::DomainId;
use crate::engine::Assignments;
use crate::engine::DebugHelper;
use crate::engine::IntDomainEvent;
use crate::engine::RestartOptions;
use crate::engine::RestartStrategy;
use crate::predicate;
use crate::proof::ProofLog;
use crate::propagators::nogoods::LearningOptions;
use crate::propagators::nogoods::NogoodPropagator;
use crate::pumpkin_assert_advanced;
use crate::pumpkin_assert_extreme;
use crate::pumpkin_assert_moderate;
use crate::pumpkin_assert_simple;
use crate::statistics::statistic_logger::StatisticLogger;
use crate::statistics::statistic_logging::should_log_statistics;
use crate::statistics::Statistic;
use crate::variable_names::VariableNames;
#[cfg(doc)]
use crate::Solver;

/// A solver which attempts to find a solution to a Constraint Satisfaction Problem (CSP) using
/// a Lazy Clause Generation (LCG [\[1\]](https://people.eng.unimelb.edu.au/pstuckey/papers/cp09-lc.pdf))
/// approach.
///
/// It requires that all of the propagators which are added, are able to explain the
/// propagations and conflicts they have made/found. It then uses standard SAT concepts such as
/// 1UIP (see \[2\]) to learn clauses (also called nogoods in the CP field, see \[3\]) to avoid
/// unnecessary exploration of the search space while utilizing the search procedure benefits from
/// constraint programming (e.g. by preventing the exponential blow-up of problem encodings).
///
/// # Practical
/// The [`ConstraintSatisfactionSolver`] makes use of certain options which allow the user to
/// influence the behaviour of the solver; see for example the [`SatisfactionSolverOptions`].
///
/// The solver switches between making decisions using implementations of the [`Brancher`] (which
/// are passed to the [`ConstraintSatisfactionSolver::solve`] method) and propagation (use
/// [`ConstraintSatisfactionSolver::add_propagator`] to add a propagator). If a conflict is found by
/// any of the propagators then the solver will analyse the conflict
/// using 1UIP reasoning and backtrack if possible.
///
/// # Bibliography
/// \[1\] T. Feydy and P. J. Stuckey, ‘Lazy clause generation reengineered’, in International
/// Conference on Principles and Practice of Constraint Programming, 2009, pp. 352–366.
///
/// \[2\] J. Marques-Silva, I. Lynce, and S. Malik, ‘Conflict-driven clause learning SAT
/// solvers’, in Handbook of satisfiability, IOS press, 2021
///
/// \[3\] F. Rossi, P. Van Beek, and T. Walsh, ‘Constraint programming’, Foundations of Artificial
/// Intelligence, vol. 3, pp. 181–211, 2008.
#[derive(Debug)]
pub struct ConstraintSatisfactionSolver {
    /// The solver continuously changes states during the search.
    /// The state helps track additional information and contributes to making the code clearer.
    pub(crate) state: CSPSolverState,
    /// The list of propagators. Propagators live here and are queried when events (domain changes)
    /// happen. The list is only traversed during synchronisation for now.
    propagators: PropagatorStore,
    /// Tracks information about the restarts. Occassionally the solver will undo all its decisions
    /// and start the search from the root note. Note that learned clauses and other state
    /// information is kept after a restart.
    restart_strategy: RestartStrategy,
    /// Holds the assumptions when the solver is queried to solve under assumptions.
    assumptions: Vec<Predicate>,
    semantic_minimiser: SemanticMinimiser,
    /// Tracks information related to the assignments of integer variables.
    pub(crate) assignments: Assignments,
    /// Contains information on which propagator to notify upon
    /// integer events, e.g., lower or upper bound change of a variable.
    watch_list_cp: WatchListCP,
    /// Dictates the order in which propagators will be called to propagate.
    propagator_queue: PropagatorQueue,
    /// Handles storing information about propagation reasons, which are used later to construct
    /// explanations during conflict analysis
    pub(crate) reason_store: ReasonStore,
    /// Contains events that need to be processed to notify propagators of event occurrences.
    /// Used as a helper storage vector to avoid reallocation, and to take away ownership from the
    /// events in assignments.
    event_drain: Vec<(IntDomainEvent, DomainId)>,
    /// Contains events that need to be processed to notify propagators of backtrack
    /// [`IntDomainEvent`] occurrences (i.e. [`IntDomainEvent`]s being undone).
    backtrack_event_drain: Vec<(IntDomainEvent, DomainId)>,
    last_notified_cp_trail_index: usize,
    /// A set of counters updated during the search.
    solver_statistics: SolverStatistics,
    /// Miscellaneous constant parameters used by the solver.
    internal_parameters: SatisfactionSolverOptions,
    /// The names of the variables in the solver.
    variable_names: VariableNames,
    /// Computes the LBD for nogoods.
    lbd_helper: Lbd,
    /// A map from clause references to nogood step ids in the proof.
    unit_nogood_step_ids: HashMap<Predicate, StepId>,
    /// The resolver which is used upon a conflict.
    conflict_resolver: Box<dyn Resolver>,

    pub(crate) stateful_trail: Trail<StateChange>,
    pub(crate) domain_faithfulness: DomainFaithfulness,
}

impl Default for ConstraintSatisfactionSolver {
    fn default() -> Self {
        ConstraintSatisfactionSolver::new(SatisfactionSolverOptions::default())
    }
}

/// The result of [`ConstraintSatisfactionSolver::extract_clausal_core`]; there are 2 cases:
/// 1. In the case of [`CoreExtractionResult::ConflictingAssumption`], two assumptions have been
///    given which directly conflict with one another; e.g. if the assumptions `[x, !x]` have been
///    given then the result of [`ConstraintSatisfactionSolver::extract_clausal_core`] will be a
///    [`CoreExtractionResult::ConflictingAssumption`] containing `x`.
/// 2. The standard case is when a [`CoreExtractionResult::Core`] is returned which contains (a
///    subset of) the assumptions which led to conflict.
#[derive(Debug, Clone)]
pub enum CoreExtractionResult {
    /// Conflicting assumptions were provided; e.g. in the case of the assumptions `[x, !x]`, this
    /// result will contain `!x`
    ConflictingAssumption(Predicate),
    /// The standard case where this result contains the core consisting of (a subset of) the
    /// assumptions which led to conflict.
    Core(Vec<Predicate>),
}

/// During search, the CP solver will inevitably evaluate partial assignments that violate at
/// least one constraint. When this happens, conflict resolution is applied to restore the
/// solver to a state from which it can continue the search.
///
/// The manner in which conflict resolution is done greatly impacts the performance of the
/// solver.
#[derive(ValueEnum, Debug, Clone, Copy, Default, PartialEq, Eq, Hash)]
pub enum ConflictResolver {
    NoLearning,
    #[default]
    UIP,
}

/// Options for the [`Solver`] which determine how it behaves.
#[derive(Debug)]
pub struct SatisfactionSolverOptions {
    /// The options used by the restart strategy.
    pub restart_options: RestartOptions,
    /// Whether learned clause minimisation should take place
    pub learning_clause_minimisation: bool,
    /// A random number generator which is used by the [`Solver`] to determine randomised values.
    pub random_generator: SmallRng,
    /// The proof log for the solver.
    pub proof_log: ProofLog,
    /// The resolver used for conflict analysis
    pub conflict_resolver: ConflictResolver,
    /// The options which influence the learning of the solver.
    pub learning_options: LearningOptions,
}

impl Default for SatisfactionSolverOptions {
    fn default() -> Self {
        SatisfactionSolverOptions {
            restart_options: RestartOptions::default(),
            learning_clause_minimisation: true,
            random_generator: SmallRng::seed_from_u64(42),
            proof_log: ProofLog::default(),
            conflict_resolver: ConflictResolver::default(),
            learning_options: LearningOptions::default(),
        }
    }
}

impl ConstraintSatisfactionSolver {
    pub(crate) fn get_nogood_propagator_id() -> PropagatorId {
        PropagatorId(0)
    }

    fn process_backtrack_events(
        watch_list_cp: &mut WatchListCP,
        backtrack_event_drain: &mut Vec<(IntDomainEvent, DomainId)>,
        assignments: &mut Assignments,
        propagators: &mut PropagatorStore,
    ) -> bool {
        // If there are no variables being watched then there is no reason to perform these
        // operations
        if watch_list_cp.is_watching_any_backtrack_events() {
            backtrack_event_drain.extend(assignments.drain_backtrack_domain_events());

            if backtrack_event_drain.is_empty() {
                return false;
            }

            for (event, domain) in backtrack_event_drain.drain(..) {
                for propagator_var in
                    watch_list_cp.get_backtrack_affected_propagators(event, domain)
                {
                    let propagator = &mut propagators[propagator_var.propagator];
                    let context = PropagationContext::new(assignments);

                    propagator.notify_backtrack(context, propagator_var.variable, event.into())
                }
            }
        }
        true
    }

    fn notify_nogood_propagator(
        event: IntDomainEvent,
        domain: DomainId,
        propagators: &mut PropagatorStore,
        propagator_queue: &mut PropagatorQueue,
        assignments: &mut Assignments,
        stateful_trail: &mut Trail<StateChange>,
    ) {
        pumpkin_assert_moderate!(
            propagators[Self::get_nogood_propagator_id()].name() == "NogoodPropagator"
        );
        let nogood_propagator_id = Self::get_nogood_propagator_id();
        // The nogood propagator is implicitly subscribed to every domain event for every variable.
        // For this reason, its local id matches the domain id.
        // This is special only for the nogood propagator.
        let local_id = LocalId::from(domain.id);
        Self::notify_propagator(
            nogood_propagator_id,
            local_id,
            event,
            propagators,
            propagator_queue,
            assignments,
            stateful_trail,
        );
    }

    fn notify_propagator(
        propagator_id: PropagatorId,
        local_id: LocalId,
        event: IntDomainEvent,
        propagators: &mut PropagatorStore,
        propagator_queue: &mut PropagatorQueue,
        assignments: &mut Assignments,
        stateful_trail: &mut Trail<StateChange>,
    ) {
        let context = StatefulPropagationContext::new(stateful_trail, assignments);

        let enqueue_decision = propagators[propagator_id].notify(context, local_id, event.into());

        if enqueue_decision == EnqueueDecision::Enqueue {
            propagator_queue
                .enqueue_propagator(propagator_id, propagators[propagator_id].priority());
        }
    }

    /// Process the stored domain events that happens as a result of decision/propagation predicates
    /// to the trail. Propagators are notified and enqueued if needed about the domain events.
    fn notify_propagators_about_domain_events(&mut self) {
        assert!(self.event_drain.is_empty());

        // Eagerly adding since the drain operation lazily removes elements from internal data
        // structures.
        self.assignments.drain_domain_events().for_each(|e| {
            self.event_drain.push(e);
        });

        for (event, domain) in self.event_drain.drain(..) {
            // Special case: the nogood propagator is notified about each event.
            match event {
                IntDomainEvent::Assign => {
                    info!("Reached eq");
                    self.domain_faithfulness.has_been_updated(
                        predicate!(domain == self.assignments.get_assigned_value(&domain).unwrap()),
                        &mut self.stateful_trail,
                        &self.assignments,
                    );
                }
                IntDomainEvent::LowerBound => {
                    info!("Reached lb");
                    self.domain_faithfulness.has_been_updated(
                        predicate!(domain >= self.assignments.get_lower_bound(domain)),
                        &mut self.stateful_trail,
                        &self.assignments,
                    );
                }
                IntDomainEvent::UpperBound => {
                    info!("Reached ub");
                    self.domain_faithfulness.has_been_updated(
                        predicate!(domain <= self.assignments.get_upper_bound(domain)),
                        &mut self.stateful_trail,
                        &self.assignments,
                    );
                }
                IntDomainEvent::Removal => {
                    info!("Reached ineq");
                    self.assignments
                        .get_holes_on_decision_level(domain, self.assignments.get_decision_level())
                        .for_each(|value| {
                            self.domain_faithfulness.has_been_updated(
                                predicate!(domain != value),
                                &mut self.stateful_trail,
                                &self.assignments,
                            );
                        })
                }
            }
            Self::notify_nogood_propagator(
                event,
                domain,
                &mut self.propagators,
                &mut self.propagator_queue,
                &mut self.assignments,
                &mut self.stateful_trail,
            );
            // Now notify other propagators subscribed to this event.
            for propagator_var in self.watch_list_cp.get_affected_propagators(event, domain) {
                let propagator_id = propagator_var.propagator;
                let local_id = propagator_var.variable;
                Self::notify_propagator(
                    propagator_id,
                    local_id,
                    event,
                    &mut self.propagators,
                    &mut self.propagator_queue,
                    &mut self.assignments,
                    &mut self.stateful_trail,
                );
            }
        }

        self.notify_predicate_id_satisfied();
        self.notify_predicate_id_falsified();

        self.last_notified_cp_trail_index = self.assignments.num_trail_entries();
    }

    fn notify_predicate_id_falsified(&mut self) {
        // At the moment this does nothing
    }

    fn notify_predicate_id_satisfied(&mut self) {
        for predicate_id in self
            .domain_faithfulness
            .drain_satisfied_predicates()
            .collect::<Vec<_>>()
        {
            let nogood_propagator = &mut self.propagators[Self::get_nogood_propagator_id()];
            nogood_propagator.notify_predicate_id_satisfied(predicate_id);
        }
    }

    /// This is a temporary accessor to help refactoring.
    pub fn get_solution_reference(&self) -> SolutionReference<'_> {
        SolutionReference::new(&self.assignments)
    }

    pub(crate) fn is_conflicting(&self) -> bool {
        self.state.is_conflicting()
    }

    /// Conclude the proof with the unsatisfiable claim.
    ///
    /// This method will finish the proof. Any new operation will not be logged to the proof.
    pub fn conclude_proof_unsat(&mut self) -> std::io::Result<()> {
        let proof = std::mem::take(&mut self.internal_parameters.proof_log);
        proof.unsat(&self.variable_names)
    }

    /// Conclude the proof with the optimality claim.
    ///
    /// This method will finish the proof. Any new operation will not be logged to the proof.
    pub fn conclude_proof_optimal(&mut self, bound: Predicate) -> std::io::Result<()> {
        let proof = std::mem::take(&mut self.internal_parameters.proof_log);
        proof.optimal(bound, &self.variable_names)
    }

    fn complete_proof(&mut self) {
        pumpkin_assert_simple!(
            self.is_conflicting(),
            "Proof attempted to be completed while not in conflicting state"
        );
        let mut conflict_analysis_context = ConflictAnalysisContext {
            assignments: &mut self.assignments,
            counters: &mut self.solver_statistics,
            solver_state: &mut self.state,
            reason_store: &mut self.reason_store,
            brancher: &mut DummyBrancher,
            semantic_minimiser: &mut self.semantic_minimiser,
            propagators: &mut self.propagators,
            last_notified_cp_trail_index: &mut self.last_notified_cp_trail_index,
            watch_list_cp: &mut self.watch_list_cp,
            propagator_queue: &mut self.propagator_queue,
            event_drain: &mut self.event_drain,
            backtrack_event_drain: &mut self.backtrack_event_drain,
            should_minimise: self.internal_parameters.learning_clause_minimisation,
            proof_log: &mut self.internal_parameters.proof_log,
            is_completing_proof: true,
            unit_nogood_step_ids: &self.unit_nogood_step_ids,
            stateful_trail: &mut self.stateful_trail,
            domain_faithfulness: &mut self.domain_faithfulness,
        };

        let result = self
            .conflict_resolver
            .resolve_conflict(&mut conflict_analysis_context)
            .expect("Should have a nogood");

        let _ = self
            .internal_parameters
            .proof_log
            .log_learned_clause(result.predicates, &self.variable_names);
    }
}

// methods that offer basic functionality
impl ConstraintSatisfactionSolver {
    pub fn new(solver_options: SatisfactionSolverOptions) -> Self {
        let mut csp_solver: ConstraintSatisfactionSolver = ConstraintSatisfactionSolver {
            last_notified_cp_trail_index: 0,
            state: CSPSolverState::default(),
            assumptions: Vec::default(),
            assignments: Assignments::default(),
            watch_list_cp: WatchListCP::default(),
            propagator_queue: PropagatorQueue::new(5),
            reason_store: ReasonStore::default(),
            event_drain: vec![],
            backtrack_event_drain: vec![],
            restart_strategy: RestartStrategy::new(solver_options.restart_options),
            propagators: PropagatorStore::default(),
            solver_statistics: SolverStatistics::default(),
            variable_names: VariableNames::default(),
            semantic_minimiser: SemanticMinimiser::default(),
            lbd_helper: Lbd::default(),
            unit_nogood_step_ids: Default::default(),
            conflict_resolver: match solver_options.conflict_resolver {
                ConflictResolver::NoLearning => Box::new(NoLearningResolver),
                ConflictResolver::UIP => Box::new(ResolutionResolver::default()),
            },
            internal_parameters: solver_options,
            stateful_trail: Trail::default(),
            domain_faithfulness: DomainFaithfulness::default(),
        };

        // As a convention, the assignments contain a dummy domain_id=0, which represents a 0-1
        // variable that is assigned to one. We use it to represent predicates that are
        // trivially true. We need to adjust other data structures to take this into account.
        csp_solver.watch_list_cp.grow();
        let dummy_id = Predicate::trivially_true().get_domain();

        csp_solver
            .variable_names
            .add_integer(dummy_id, "Dummy".to_owned());

        let _ = csp_solver.add_propagator(
            NogoodPropagator::with_options(csp_solver.internal_parameters.learning_options),
            None,
        );

        assert!(dummy_id.id == 0);
        assert!(csp_solver.assignments.get_lower_bound(dummy_id) == 1);
        assert!(csp_solver.assignments.get_upper_bound(dummy_id) == 1);

        csp_solver
    }

    pub fn solve(
        &mut self,
        termination: &mut impl TerminationCondition,
        brancher: &mut impl Brancher,
    ) -> CSPSolverExecutionFlag {
        let dummy_assumptions: Vec<Predicate> = vec![];
        self.solve_under_assumptions(&dummy_assumptions, termination, brancher)
    }

    pub fn solve_under_assumptions(
        &mut self,
        assumptions: &[Predicate],
        termination: &mut impl TerminationCondition,
        brancher: &mut impl Brancher,
    ) -> CSPSolverExecutionFlag {
        if self.state.is_inconsistent() {
            return CSPSolverExecutionFlag::Infeasible;
        }

        let start_time = Instant::now();

        self.initialise(assumptions);
        let result = self.solve_internal(termination, brancher);

        self.solver_statistics
            .engine_statistics
            .time_spent_in_solver += start_time.elapsed().as_millis() as u64;

        result
    }

    pub fn get_state(&self) -> &CSPSolverState {
        &self.state
    }

    pub fn get_random_generator(&mut self) -> &mut impl Random {
        &mut self.internal_parameters.random_generator
    }

    pub fn log_statistics(&self) {
        // We first check whether the statistics will/should be logged to prevent unnecessarily
        // going through all the propagators
        if should_log_statistics() {
            self.solver_statistics.log(StatisticLogger::default());
            for (index, propagator) in self.propagators.iter_propagators().enumerate() {
                propagator.log_statistics(StatisticLogger::new([
                    propagator.name(),
                    "number",
                    index.to_string().as_str(),
                ]));
            }
        }
    }

    pub fn create_new_literal(&mut self, name: Option<String>) -> Literal {
        let domain_id = self.create_new_integer_variable(0, 1, name);
        Literal::new(domain_id)
    }

    pub fn create_new_literal_for_predicate(
        &mut self,
        predicate: Predicate,
        name: Option<String>,
    ) -> Literal {
        let literal = self.create_new_literal(name);

        // If literal --> predicate
        let _ = self.add_clause(vec![!literal.get_true_predicate(), predicate]);

        // If !literal --> !predicate
        let _ = self.add_clause(vec![!literal.get_false_predicate(), !predicate]);

        literal
    }

    pub fn link_literal_to_predicate(&mut self, literal: Literal, predicate: Predicate) {
        // If literal --> predicate
        let _ = self.add_clause(vec![!literal.get_true_predicate(), predicate]);

        // If !literal --> !predicate
        let _ = self.add_clause(vec![!literal.get_false_predicate(), !predicate]);
    }

    /// Create a new integer variable. Its domain will have the given lower and upper bounds.
    pub fn create_new_integer_variable(
        &mut self,
        lower_bound: i32,
        upper_bound: i32,
        name: Option<String>,
    ) -> DomainId {
        assert!(
            !self.state.is_inconsistent(),
            "Variables cannot be created in an inconsistent state"
        );

        let domain_id = self.assignments.grow(lower_bound, upper_bound);
        self.watch_list_cp.grow();

        if let Some(name) = name {
            self.variable_names.add_integer(domain_id, name);
        }

        domain_id
    }

    /// Creates an integer variable with a domain containing only the values in `values`
    pub fn create_new_integer_variable_sparse(
        &mut self,
        values: Vec<i32>,
        name: Option<String>,
    ) -> DomainId {
        let domain_id = self.assignments.create_new_integer_variable_sparse(values);

        self.watch_list_cp.grow();

        if let Some(name) = name {
            self.variable_names.add_integer(domain_id, name);
        }

        domain_id
    }

    /// Returns an unsatisfiable core or an [`Err`] if the provided assumptions were conflicting
    /// with one another ([`Err`] then contain the [`Literal`] which was conflicting).
    ///
    /// We define an unsatisfiable core as a clause containing only negated assumption literals,
    /// which is implied by the formula. Alternatively, it is the negation of a conjunction of
    /// assumptions which cannot be satisfied together with the rest of the formula. The clause is
    /// not necessarily unique or minimal.
    ///
    /// The unsatisfiable core can be verified with reverse unit propagation (RUP).
    ///
    /// *Notes:*
    ///   - If the solver is not in an unsatisfied state, this method will panic.
    ///   - If the solver is in an unsatisfied state, but solving was done without assumptions, this
    ///     will return an empty vector.
    ///   - If the assumptions are inconsistent, i.e. both literal x and !x are assumed, an error is
    ///     returned, with the literal being one of the inconsistent assumptions.
    ///
    /// # Example usage
    /// ```rust
    /// // We construct the following SAT instance:
    /// //   (x0 \/ x1 \/ x2) /\ (x0 \/ !x1 \/ x2)
    /// // And solve under the assumptions:
    /// //   !x0 /\ x1 /\ !x2
    /// # use pumpkin_solver::Solver;
    /// # use pumpkin_solver::termination::Indefinite;
    /// # use pumpkin_solver::results::SatisfactionResultUnderAssumptions;
    /// let mut solver = Solver::default();
    /// let x = vec![
    ///     solver.new_literal().get_true_predicate(),
    ///     solver.new_literal().get_true_predicate(),
    ///     solver.new_literal().get_true_predicate(),
    /// ];
    ///
    /// solver.add_clause([x[0], x[1], x[2]]);
    /// solver.add_clause([x[0], !x[1], x[2]]);
    ///
    /// let assumptions = [!x[0], x[1], !x[2]];
    /// let mut termination = Indefinite;
    /// let mut brancher = solver.default_brancher();
    /// let result = solver.satisfy_under_assumptions(&mut brancher, &mut termination, &assumptions);
    ///
    /// if let SatisfactionResultUnderAssumptions::UnsatisfiableUnderAssumptions(mut unsatisfiable) =
    ///     result
    /// {
    ///     {
    ///         let core = unsatisfiable.extract_core();
    ///
    ///         // The order of the literals in the core is undefined, so we check for unordered
    ///         // equality.
    ///         assert_eq!(
    ///             core.len(),
    ///             assumptions.len(),
    ///             "The core has the length of the number of assumptions"
    ///         );
    ///         assert!(
    ///             core.iter().all(|&lit| assumptions.contains(&lit)),
    ///             "All literals in the core are assumptions"
    ///         );
    ///     }
    /// }
    /// ```
    pub fn extract_clausal_core(&mut self, brancher: &mut impl Brancher) -> CoreExtractionResult {
        if self.state.is_infeasible() {
            return CoreExtractionResult::Core(vec![]);
        }

        self.assumptions
            .iter()
            .enumerate()
            .find(|(index, assumption)| {
                self.assumptions
                    .iter()
                    .skip(index + 1)
                    .any(|other_assumptiion| {
                        assumption.is_mutually_exclusive_with(*other_assumptiion)
                    })
            })
            .map(|(_, conflicting_assumption)| {
                CoreExtractionResult::ConflictingAssumption(*conflicting_assumption)
            })
            .unwrap_or_else(|| {
                let mut conflict_analysis_context = ConflictAnalysisContext {
                    assignments: &mut self.assignments,
                    counters: &mut self.solver_statistics,
                    solver_state: &mut self.state,
                    reason_store: &mut self.reason_store,
                    brancher,
                    semantic_minimiser: &mut self.semantic_minimiser,
                    propagators: &mut self.propagators,
                    last_notified_cp_trail_index: &mut self.last_notified_cp_trail_index,
                    watch_list_cp: &mut self.watch_list_cp,
                    propagator_queue: &mut self.propagator_queue,
                    event_drain: &mut self.event_drain,
                    backtrack_event_drain: &mut self.backtrack_event_drain,
                    should_minimise: self.internal_parameters.learning_clause_minimisation,
                    proof_log: &mut self.internal_parameters.proof_log,
                    is_completing_proof: false,
                    unit_nogood_step_ids: &self.unit_nogood_step_ids,
                    stateful_trail: &mut self.stateful_trail,
                    domain_faithfulness: &mut self.domain_faithfulness,
                };

                let mut resolver = ResolutionResolver::with_mode(AnalysisMode::AllDecision);
                let learned_nogood = resolver
                    .resolve_conflict(&mut conflict_analysis_context)
                    .expect("Expected core extraction to be able to extract a core");

                CoreExtractionResult::Core(learned_nogood.predicates.clone())
            })
    }

    pub fn get_literal_value(&self, literal: Literal) -> Option<bool> {
        let literal_is_true = self
            .assignments
            .is_predicate_satisfied(literal.get_true_predicate());
        let opposite_literal_is_true = self
            .assignments
            .is_predicate_satisfied((!literal).get_true_predicate());

        pumpkin_assert_moderate!(!(literal_is_true && opposite_literal_is_true));

        // If both the literal is not true and its negation is not true then the literal is
        // unassigned
        if !literal_is_true && !opposite_literal_is_true {
            None
        } else {
            Some(literal_is_true)
        }
    }

    /// Get the lower bound for the given variable.
    pub fn get_lower_bound(&self, variable: &impl IntegerVariable) -> i32 {
        variable.lower_bound(&self.assignments)
    }

    /// Get the upper bound for the given variable.
    pub fn get_upper_bound(&self, variable: &impl IntegerVariable) -> i32 {
        variable.upper_bound(&self.assignments)
    }

    /// Determine whether `value` is in the domain of `variable`.
    pub fn integer_variable_contains(&self, variable: &impl IntegerVariable, value: i32) -> bool {
        variable.contains(&self.assignments, value)
    }

    /// Get the assigned integer for the given variable. If it is not assigned, `None` is returned.
    pub fn get_assigned_integer_value(&self, variable: &impl IntegerVariable) -> Option<i32> {
        let lb = self.get_lower_bound(variable);
        let ub = self.get_upper_bound(variable);

        if lb == ub {
            Some(lb)
        } else {
            None
        }
    }

    pub fn restore_state_at_root(&mut self, brancher: &mut impl Brancher) {
        if self.assignments.get_decision_level() != 0 {
            ConstraintSatisfactionSolver::backtrack(
                &mut self.assignments,
                &mut self.last_notified_cp_trail_index,
                &mut self.reason_store,
                &mut self.propagator_queue,
                &mut self.watch_list_cp,
                &mut self.propagators,
                &mut self.event_drain,
                &mut self.backtrack_event_drain,
                0,
                brancher,
                &mut self.stateful_trail,
                &mut self.domain_faithfulness,
            );
            self.state.declare_ready();
        }
    }
}

// methods that serve as the main building blocks
impl ConstraintSatisfactionSolver {
    fn initialise(&mut self, assumptions: &[Predicate]) {
        pumpkin_assert_simple!(
            !self.state.is_infeasible_under_assumptions(),
            "Solver is not expected to be in the infeasible under assumptions state when initialising.
             Missed extracting the core?"
        );
        self.state.declare_solving();
        assumptions.clone_into(&mut self.assumptions);
    }

    fn solve_internal(
        &mut self,
        termination: &mut impl TerminationCondition,
        brancher: &mut impl Brancher,
    ) -> CSPSolverExecutionFlag {
        loop {
            if termination.should_stop() {
                self.state.declare_timeout();
                return CSPSolverExecutionFlag::Timeout;
            }

            self.propagate();

            if self.state.no_conflict() {
                // Restarts should only occur after a new decision level has been declared to
                // account for the fact that all assumptions should be assigned when restarts take
                // place. Since one assumption is posted per decision level, all assumptions are
                // assigned when the decision level is strictly larger than the number of
                // assumptions.
                if self.get_decision_level() > self.assumptions.len()
                    && self.restart_strategy.should_restart()
                {
                    self.restart_during_search(brancher);
                }

                let branching_result = self.make_next_decision(brancher, termination);

                if let Err(flag) = branching_result {
                    return flag;
                }
            } else {
                if self.get_decision_level() == 0 {
                    if self.assumptions.is_empty() {
                        // Only complete the proof when _not_ solving under assumptions. It is
                        // unclear what a proof would look like with assumptions, as there is extra
                        // state to consider. It also means that the learned clause could be
                        // non-empty, messing with all kinds of asserts.
                        self.complete_proof();
                    }

                    self.state.declare_infeasible();

                    return CSPSolverExecutionFlag::Infeasible;
                }

                self.resolve_conflict_with_nogood(brancher);

                brancher.on_conflict();
                self.decay_nogood_activities();
            }
        }
    }

    fn decay_nogood_activities(&mut self) {
        match self.propagators[Self::get_nogood_propagator_id()].downcast_mut::<NogoodPropagator>()
        {
            Some(nogood_propagator) => {
                nogood_propagator.decay_nogood_activities();
            }
            None => panic!("Provided propagator should be the nogood propagator"),
        }
    }

    fn make_next_decision(
        &mut self,
        brancher: &mut impl Brancher,
        termination: &mut impl TerminationCondition,
    ) -> Result<(), CSPSolverExecutionFlag> {
        // Set the next decision to be an assumption, if there are assumptions left.
        // Currently assumptions are implemented by adding an assumption predicate
        // at separate decision levels.
        if let Some(assumption_literal) = self.peek_next_assumption_predicate() {
            self.declare_new_decision_level();

            return self
                .assignments
                .post_predicate(assumption_literal, None)
                .map_err(|_| {
                    self.state
                        .declare_infeasible_under_assumptions(assumption_literal);
                    CSPSolverExecutionFlag::Infeasible
                });
        }

        // Otherwise proceed with standard branching.
        let context = &mut SelectionContext::new(
            &self.assignments,
            &mut self.internal_parameters.random_generator,
        );

        // If there is a next decision, make the decision.
        let Some(decision_predicate) = brancher.next_decision(context) else {
            // Otherwise there are no more decisions to be made,
            // all predicates have been applied without a conflict,
            // meaning the problem is feasible.
            self.state.declare_solution_found();
            return Err(CSPSolverExecutionFlag::Feasible);
        };

        self.declare_new_decision_level();

        // Note: This also checks that the decision predicate is not already true. That is a
        // stronger check than the `.expect(...)` used later on when handling the result of
        // `Assignments::post_predicate`.
        pumpkin_assert_moderate!(
            !self.assignments.is_predicate_satisfied(decision_predicate),
            "Decision should not already be assigned; double check the brancher"
        );

        self.solver_statistics.engine_statistics.num_decisions += 1;
        termination.decision_has_been_made();

        self.assignments
            .post_predicate(decision_predicate, None)
            .expect("Decisions are expected not to fail.");

        Ok(())
    }

    pub(crate) fn declare_new_decision_level(&mut self) {
        self.assignments.increase_decision_level();
        self.stateful_trail.increase_decision_level();
        self.reason_store.increase_decision_level();
        info!(
            "New decision level: {}",
            self.assignments.get_decision_level()
        )
    }

    /// Changes the state based on the conflict analysis. It performs the following:
    /// - Derives a nogood using our CP version of the 1UIP scheme.
    /// - Adds the learned nogood to the database.
    /// - Performs backtracking.
    /// - Enqueues the propagated [`Predicate`] of the learned nogood.
    /// - Todo: Updates the internal data structures (e.g. for the restart strategy or the learned
    ///   clause manager)
    ///
    /// # Note
    /// This method performs no propagation, this is left up to the solver afterwards.
    fn resolve_conflict_with_nogood(&mut self, brancher: &mut impl Brancher) {
        pumpkin_assert_moderate!(self.state.is_conflicting());

        let current_decision_level = self.get_decision_level();

        let mut conflict_analysis_context = ConflictAnalysisContext {
            assignments: &mut self.assignments,
            counters: &mut self.solver_statistics,
            solver_state: &mut self.state,
            reason_store: &mut self.reason_store,
            brancher,
            semantic_minimiser: &mut self.semantic_minimiser,
            propagators: &mut self.propagators,
            last_notified_cp_trail_index: &mut self.last_notified_cp_trail_index,
            watch_list_cp: &mut self.watch_list_cp,
            propagator_queue: &mut self.propagator_queue,
            event_drain: &mut self.event_drain,
            backtrack_event_drain: &mut self.backtrack_event_drain,
            should_minimise: self.internal_parameters.learning_clause_minimisation,
            proof_log: &mut self.internal_parameters.proof_log,
            is_completing_proof: false,
            unit_nogood_step_ids: &self.unit_nogood_step_ids,
            stateful_trail: &mut self.stateful_trail,
            domain_faithfulness: &mut self.domain_faithfulness,
        };

        let learned_nogood = self
            .conflict_resolver
            .resolve_conflict(&mut conflict_analysis_context);

        // important to notify about the conflict _before_ backtracking removes literals from
        // the trail -> although in the current version this does nothing but notify that a
        // conflict happened
        if let Some(learned_nogood) = learned_nogood.as_ref() {
            conflict_analysis_context
                .counters
                .learned_clause_statistics
                .average_backtrack_amount
                .add_term((current_decision_level - learned_nogood.backjump_level) as u64);

            self.restart_strategy.notify_conflict(
                self.lbd_helper.compute_lbd(
                    &learned_nogood.predicates,
                    conflict_analysis_context.assignments,
                ),
                conflict_analysis_context
                    .assignments
                    .get_pruned_value_count(),
            );
        }

        let result = self
            .conflict_resolver
            .process(&mut conflict_analysis_context, &learned_nogood);
        if result.is_err() {
            unreachable!("Cannot resolve nogood and reach error")
        }

        if let Some(learned_nogood) = learned_nogood {
            let learned_clause = learned_nogood
                .predicates
                .iter()
                .map(|&predicate| !predicate);
            let step_id = self
                .internal_parameters
                .proof_log
                .log_learned_clause(learned_clause, &self.variable_names)
                .expect("Failed to write proof log");

            if learned_nogood.predicates.len() == 1 {
                let _ = self
                    .unit_nogood_step_ids
                    .insert(!learned_nogood.predicates[0], step_id);
            }

            self.solver_statistics
                .learned_clause_statistics
                .num_unit_clauses_learned += (learned_nogood.predicates.len() == 1) as u64;

            self.solver_statistics
                .learned_clause_statistics
                .average_learned_clause_length
                .add_term(learned_nogood.predicates.len() as u64);

            self.add_learned_nogood(learned_nogood);
        }

        self.state.declare_solving();
    }

    fn add_learned_nogood(&mut self, learned_nogood: LearnedNogood) {
        let mut context = PropagationContextMut::new(
            &mut self.assignments,
            &mut self.reason_store,
            &mut self.semantic_minimiser,
            &mut self.domain_faithfulness,
            Self::get_nogood_propagator_id(),
            &mut self.stateful_trail,
        );

        ConstraintSatisfactionSolver::add_asserting_nogood_to_nogood_propagator(
            &mut self.propagators[Self::get_nogood_propagator_id()],
            learned_nogood.predicates,
            &mut context,
            &mut self.solver_statistics,
        )
    }

    pub(crate) fn add_conflicting_nogood(
        nogood_propagator: &mut dyn Propagator,
        nogood: Vec<Predicate>,
        context: &mut PropagationContextMut,
        statistics: &mut SolverStatistics,
    ) {
        match nogood_propagator.downcast_mut::<NogoodPropagator>() {
            Some(nogood_propagator) => {
                nogood_propagator.add_conflicting_nogood(nogood, context, statistics)
            }
            None => panic!("Provided propagator should be the nogood propagator"),
        }
    }

    pub(crate) fn add_incompatibility(
        &mut self,
        incompatibility_matrix: Option<Vec<Vec<Literal>>>,
        mapping: Option<KeyedVec<DomainId, usize>>,
    ) {
        Self::add_incompatibility_to_nogood_propagator(
            &mut self.propagators[Self::get_nogood_propagator_id()],
            incompatibility_matrix,
            mapping,
        )
    }

    pub(crate) fn add_incompatibility_to_nogood_propagator(
        nogood_propagator: &mut dyn Propagator,
        incompatibility_matrix: Option<Vec<Vec<Literal>>>,
        mapping: Option<KeyedVec<DomainId, usize>>,
    ) {
        match nogood_propagator.downcast_mut::<NogoodPropagator>() {
            Some(nogood_propagator) => {
                nogood_propagator.add_incompatability(incompatibility_matrix, mapping)
            }
            None => panic!("Provided propagator should be the nogood propagator"),
        }
    }

    pub(crate) fn add_asserting_nogood_to_nogood_propagator(
        nogood_propagator: &mut dyn Propagator,
        nogood: Vec<Predicate>,
        context: &mut PropagationContextMut,
        statistics: &mut SolverStatistics,
    ) {
        match nogood_propagator.downcast_mut::<NogoodPropagator>() {
            Some(nogood_propagator) => {
                nogood_propagator.add_asserting_nogood(nogood, context, statistics)
            }
            None => panic!("Provided propagator should be the nogood propagator"),
        }
    }

    /// Performs a restart during the search process; it is only called when it has been determined
    /// to be necessary by the [`ConstraintSatisfactionSolver::restart_strategy`]. A 'restart'
    /// differs from backtracking to level zero in that a restart backtracks to decision level
    /// zero and then performs additional operations, e.g., clean up learned clauses, adjust
    /// restart frequency, etc.
    ///
    /// This method will also increase the decision level after backtracking.
    ///
    /// Returns true if a restart took place and false otherwise.
    fn restart_during_search(&mut self, brancher: &mut impl Brancher) {
        pumpkin_assert_simple!(
            self.get_decision_level() > self.assumptions.len(),
            "Sanity check: restarts should not trigger whilst assigning assumptions"
        );

        // no point backtracking past the assumption level
        if self.get_decision_level() <= self.assumptions.len() {
            return;
        }

        if brancher.is_restart_pointless() {
            // If the brancher is static then there is no point in restarting as it would make the
            // exact same decision
            return;
        }

        self.solver_statistics.engine_statistics.num_restarts += 1;

        ConstraintSatisfactionSolver::backtrack(
            &mut self.assignments,
            &mut self.last_notified_cp_trail_index,
            &mut self.reason_store,
            &mut self.propagator_queue,
            &mut self.watch_list_cp,
            &mut self.propagators,
            &mut self.event_drain,
            &mut self.backtrack_event_drain,
            0,
            brancher,
            &mut self.stateful_trail,
            &mut self.domain_faithfulness,
        );

        self.restart_strategy.notify_restart();
    }

<<<<<<< HEAD
    #[allow(clippy::too_many_arguments, reason = "Should be refactored")]
=======
    #[allow(clippy::too_many_arguments)]
>>>>>>> f8153b6b
    pub(crate) fn backtrack<BrancherType: Brancher + ?Sized>(
        assignments: &mut Assignments,
        last_notified_cp_trail_index: &mut usize,
        reason_store: &mut ReasonStore,
        propagator_queue: &mut PropagatorQueue,
        watch_list_cp: &mut WatchListCP,
        propagators: &mut PropagatorStore,
        event_drain: &mut Vec<(IntDomainEvent, DomainId)>,
        backtrack_event_drain: &mut Vec<(IntDomainEvent, DomainId)>,
        backtrack_level: usize,
        brancher: &mut BrancherType,
        stateful_trail: &mut Trail<StateChange>,
        domain_faithfulness: &mut DomainFaithfulness,
    ) {
        info!("Backtracking to level {backtrack_level}");
        pumpkin_assert_simple!(backtrack_level < assignments.get_decision_level());

        domain_faithfulness.backtrack_has_occurred();
        brancher.on_backtrack();

        assignments
            .synchronise(
                backtrack_level,
                *last_notified_cp_trail_index,
                watch_list_cp.is_watching_any_backtrack_events(),
            )
            .iter()
            .for_each(|(domain_id, previous_value)| {
                brancher.on_unassign_integer(*domain_id, *previous_value)
            });
        stateful_trail
            .synchronise(backtrack_level)
            .for_each(|change| change.undo());

        *last_notified_cp_trail_index = assignments.num_trail_entries();

        reason_store.synchronise(backtrack_level);
        propagator_queue.clear();
        // For now all propagators are called to synchronise, in the future this will be improved in
        // two ways:
        //      + allow incremental synchronisation
        //      + only call the subset of propagators that were notified since last backtrack
        for propagator in propagators.iter_propagators_mut() {
            let context = PropagationContext::new(assignments);
            propagator.synchronise(context);
        }

        brancher.synchronise(assignments);

        let _ = ConstraintSatisfactionSolver::process_backtrack_events(
            watch_list_cp,
            backtrack_event_drain,
            assignments,
            propagators,
        );

        event_drain.clear();
    }

    pub(crate) fn compute_reason_for_empty_domain(
        assignments: &mut Assignments,
        reason_store: &mut ReasonStore,
        propagators: &mut PropagatorStore,
    ) -> PropositionalConjunction {
        // The empty domain happened after posting the last predicate on the trail.
        // The reason for this empty domain is computed as the reason for the bounds before the last
        // trail predicate was posted, plus the reason for the last trail predicate.

        // The last predicate on the trail reveals the domain id that has resulted
        // in an empty domain.
        let entry = assignments.get_last_entry_on_trail();
        assert!(
            entry.reason.is_some(),
            "Cannot cause an empty domain using a decision."
        );
        let conflict_domain = entry.predicate.get_domain();
        assert!(
            entry.old_lower_bound != assignments.get_lower_bound(conflict_domain)
                || entry.old_upper_bound != assignments.get_upper_bound(conflict_domain),
            "One of the two bounds had to change."
        );

        // Look up the reason for the bound that changed.
        // The reason for changing the bound cannot be a decision, so we can safely unwrap.
        let reason_changing_bound = reason_store
            .get_or_compute(
                entry.reason.unwrap(),
                ExplanationContext::from(&*assignments),
                propagators,
            )
            .unwrap();

        let mut empty_domain_reason: Vec<Predicate> = vec![
            predicate!(conflict_domain >= entry.old_lower_bound),
            predicate!(conflict_domain <= entry.old_upper_bound),
        ];

        empty_domain_reason.append(&mut reason_changing_bound.to_vec());
        empty_domain_reason.into()
    }

    /// Main propagation loop.
    pub(crate) fn propagate(&mut self) {
        info!("Started propagation loop...");
        // Record the number of predicates on the trail for statistics purposes.
        let num_assigned_variables_old = self.assignments.num_trail_entries();
        // The initial domain events are due to the decision predicate.
        self.notify_propagators_about_domain_events();
        // Keep propagating until there are unprocessed propagators, or a conflict is detected.
        while let Some(propagator_id) = self.propagator_queue.pop() {
            let tag = self.propagators.get_tag(propagator_id);
            let num_trail_entries_before = self.assignments.num_trail_entries();

            let propagation_status = {
                let propagator = &mut self.propagators[propagator_id];
                let context = PropagationContextMut::new(
                    &mut self.assignments,
                    &mut self.reason_store,
                    &mut self.semantic_minimiser,
                    &mut self.domain_faithfulness,
                    propagator_id,
                    &mut self.stateful_trail,
                );
                propagator.propagate(context)
            };
            if self.assignments.get_decision_level() == 0
                && self.internal_parameters.proof_log.is_logging_inferences()
            {
                self.log_root_propagation_to_proof(num_trail_entries_before, tag);
            }
            match propagation_status {
                Ok(_) => {
                    // Notify other propagators of the propagations and continue.
                    self.notify_propagators_about_domain_events();
                }
                Err(inconsistency) => match inconsistency {
                    // A propagator did a change that resulted in an empty domain.
                    Inconsistency::EmptyDomain => {
                        let empty_domain_reason =
                            ConstraintSatisfactionSolver::compute_reason_for_empty_domain(
                                &mut self.assignments,
                                &mut self.reason_store,
                                &mut self.propagators,
                            );

                        // TODO: As a temporary solution, we remove the last trail element.
                        // This way we guarantee that the assignment is consistent, which is needed
                        // for the conflict analysis data structures. The proper alternative would
                        // be to forbid the assignments from getting into an inconsistent state.
                        self.assignments.remove_last_trail_element();

                        let stored_conflict_info = StoredConflictInfo::EmptyDomain {
                            conflict_nogood: empty_domain_reason,
                        };
                        self.state.declare_conflict(stored_conflict_info);
                        break;
                    }
                    // A propagator-specific reason for the current conflict.
                    Inconsistency::Conflict(conflict_nogood) => {
                        pumpkin_assert_advanced!(DebugHelper::debug_reported_failure(
                            &self.assignments,
                            &conflict_nogood,
                            &self.propagators[propagator_id],
                            propagator_id,
                        ));

                        if self.propagators[propagator_id].name() == "NodePackingPropagator" {
                            let mut context = PropagationContextMut::new(
                                &mut self.assignments,
                                &mut self.reason_store,
                                &mut self.semantic_minimiser,
                                propagator_id,
                            );
                            let _ = Self::add_conflicting_nogood(
                                &mut self.propagators[Self::get_nogood_propagator_id()],
                                conflict_nogood.clone().into(),
                                &mut context,
                                &mut self.solver_statistics,
                            );
                        }

                        let stored_conflict_info = StoredConflictInfo::Propagator {
                            conflict_nogood,
                            propagator_id,
                        };
                        self.state.declare_conflict(stored_conflict_info);
                        break;
                    }
                },
            }
            pumpkin_assert_extreme!(
                DebugHelper::debug_check_propagations(
                    num_trail_entries_before,
                    propagator_id,
                    &self.assignments,
                    &mut self.reason_store,
                    &mut self.propagators
                ),
                "Checking the propagations performed by the propagator led to inconsistencies!"
            );
        }
        // Record statistics.
        self.solver_statistics.engine_statistics.num_conflicts +=
            self.state.is_conflicting() as u64;
        self.solver_statistics.engine_statistics.num_propagations +=
            self.assignments.num_trail_entries() as u64 - num_assigned_variables_old as u64;
        // Only check fixed point propagation if there was no reported conflict,
        // since otherwise the state may be inconsistent.
        pumpkin_assert_extreme!(
            self.state.is_conflicting()
                || DebugHelper::debug_fixed_point_propagation(&self.assignments, &self.propagators,)
        );
        info!("Exited propagation loop...")
    }

    /// Introduces any root-level propagations to the proof by introducing them as
    /// nogoods.
    ///
    /// The inference `R -> l` is logged to the proof as follows:
    /// 1. Infernce `R /\ ~l -> false`
    /// 2. Nogood (clause) `l`
    fn log_root_propagation_to_proof(
        &mut self,
        start_trail_index: usize,
        tag: Option<NonZero<u32>>,
    ) {
        for trail_idx in start_trail_index..self.assignments.num_trail_entries() {
            let entry = self.assignments.get_trail_entry(trail_idx);
            let reason = entry
                .reason
                .expect("Added by a propagator and must therefore have a reason");

            // Get the conjunction of predicates explaining the propagation.
            let reason = self
                .reason_store
                .get_or_compute(
                    reason,
                    ExplanationContext::new(&self.assignments, CurrentNogood::empty()),
                    &mut self.propagators,
                )
                .expect("Reason ref is valid");

            let propagated = entry.predicate;

            // The proof inference for the propagation `R -> l` is `R /\ ~l -> false`.
            let inference_premises = reason.iter().copied().chain(std::iter::once(!propagated));
            let _ = self
                .internal_parameters
                .proof_log
                .log_inference(tag, inference_premises, None);

            // Since inference steps are only related to the nogood they directly precede,
            // facts derived at the root are also logged as nogoods so they can be used in the
            // derivation of other nogoods.
            //
            // In case we are logging hints, we must therefore identify what proof steps contribute
            // to the derivation of the current nogood, and therefore are in the premise of the
            // previously logged inference. These proof steps are necessarily unit nogoods, and
            // therefore we recursively look up which unit nogoods are involved in the premise of
            // the inference.

            let mut to_explain: VecDeque<Predicate> = reason.iter().copied().collect();

            while let Some(premise) = to_explain.pop_front() {
                pumpkin_assert_simple!(self.assignments.is_predicate_satisfied(premise));

                let index = self
                    .assignments
                    .get_trail_position(&premise)
                    .expect("Expected premise to be true");
                let trail_entry = self.assignments.get_trail_entry(index);

                if self.assignments.is_initial_bound(trail_entry.predicate) {
                    continue;
                }

                if let Some(step_id) = self.unit_nogood_step_ids.get(&trail_entry.predicate) {
                    self.internal_parameters.proof_log.add_propagation(*step_id);
                } else {
                    unreachable!()
                }
            }

            // Log the nogood which adds the root-level knowledge to the proof.
            let nogood_step_id = self
                .internal_parameters
                .proof_log
                .log_learned_clause([propagated], &self.variable_names);

            if let Ok(nogood_step_id) = nogood_step_id {
                let _ = self.unit_nogood_step_ids.insert(propagated, nogood_step_id);
            }
        }
    }

    fn peek_next_assumption_predicate(&self) -> Option<Predicate> {
        // The convention is that at decision level i, the (i-1)th assumption is posted.
        // Note that decisions start being posted start at 1, hence the minus one.
        let next_assumption_index = self.get_decision_level();
        self.assumptions.get(next_assumption_index).copied()
    }
}

// methods for adding constraints (propagators and clauses)
impl ConstraintSatisfactionSolver {
    /// Post a new propagator to the solver. If unsatisfiability can be immediately determined
    /// through propagation, this will return `false`. If not, this returns `true`.
    ///
    /// The caller should ensure the solver is in the root state before calling this, either
    /// because no call to [`Self::solve()`] has been made, or because
    /// [`Self::restore_state_at_root()`] was called.
    ///
    /// If the solver is already in a conflicting state, i.e. a previous call to this method
    /// already returned `false`, calling this again will not alter the solver in any way, and
    /// `false` will be returned again.
    pub(crate) fn add_propagator(
        &mut self,
        propagator_to_add: impl Propagator + 'static,
        tag: Option<NonZero<u32>>,
    ) -> Result<(), ConstraintOperationError> {
        if self.state.is_inconsistent() {
            return Err(ConstraintOperationError::InfeasiblePropagator);
        }

        pumpkin_assert_simple!(
            propagator_to_add.priority() <= 3,
            "The propagator priority exceeds 3.
             Currently we only support values up to 3,
             but this can easily be changed if there is a good reason."
        );

        let new_propagator_id = self.propagators.alloc(Box::new(propagator_to_add), tag);

        let new_propagator = &mut self.propagators[new_propagator_id];

        let mut initialisation_context = PropagatorInitialisationContext::new(
            &mut self.watch_list_cp,
            &mut self.stateful_trail,
            new_propagator_id,
            &mut self.assignments,
        );

        let initialisation_status = new_propagator.initialise_at_root(&mut initialisation_context);

        if let Err(conflict_explanation) = initialisation_status {
            self.state.declare_conflict(StoredConflictInfo::Propagator {
                conflict_nogood: conflict_explanation,
                propagator_id: new_propagator_id,
            });
            self.complete_proof();
            let _ = self.conclude_proof_unsat();
            self.state.declare_infeasible();
            Err(ConstraintOperationError::InfeasiblePropagator)
        } else {
            self.propagator_queue
                .enqueue_propagator(new_propagator_id, new_propagator.priority());

            self.propagate();

            if self.state.no_conflict() {
                Ok(())
            } else {
                self.complete_proof();
                let _ = self.conclude_proof_unsat();
                Err(ConstraintOperationError::InfeasiblePropagator)
            }
        }
    }

    pub fn post_predicate(&mut self, predicate: Predicate) -> Result<(), ConstraintOperationError> {
        assert!(
            self.get_decision_level() == 0,
            "Can only post predicates at the root level."
        );

        if self.state.is_infeasible() {
            Err(ConstraintOperationError::InfeasibleState)
        } else {
            match self.assignments.post_predicate(predicate, None) {
                Ok(_) => Ok(()),
                Err(_) => Err(ConstraintOperationError::InfeasibleNogood),
            }
        }
    }

    pub fn add_nogood(&mut self, nogood: Vec<Predicate>) -> Result<(), ConstraintOperationError> {
        let mut propagation_context = PropagationContextMut::new(
            &mut self.assignments,
            &mut self.reason_store,
            &mut self.semantic_minimiser,
            &mut self.domain_faithfulness,
            Self::get_nogood_propagator_id(),
            &mut self.stateful_trail,
        );
        let nogood_propagator_id = Self::get_nogood_propagator_id();
        ConstraintSatisfactionSolver::add_nogood_to_nogood_propagator(
            &mut self.propagators[nogood_propagator_id],
            nogood,
            &mut propagation_context,
        )?;
        // temporary hack for the nogood propagator that does propagation from scratch
        self.propagator_queue.enqueue_propagator(PropagatorId(0), 0);
        self.propagate();
        if self.state.is_infeasible() {
            Err(ConstraintOperationError::InfeasibleState)
        } else {
            Ok(())
        }
    }

    fn add_nogood_to_nogood_propagator(
        nogood_propagator: &mut dyn Propagator,
        nogood: Vec<Predicate>,
        context: &mut PropagationContextMut,
    ) -> Result<(), ConstraintOperationError> {
        match nogood_propagator.downcast_mut::<NogoodPropagator>() {
            Some(nogood_propagator) => nogood_propagator.add_nogood(nogood, context),
            None => {
                panic!("Provided propagator should be the nogood propagator",)
            }
        }
    }

    /// Creates a clause from `literals` and adds it to the current formula.
    ///
    /// If the formula becomes trivially unsatisfiable, a [`ConstraintOperationError`] will be
    /// returned. Subsequent calls to this m\Zethod will always return an error, and no
    /// modification of the solver will take place.
    pub fn add_clause(
        &mut self,
        predicates: impl IntoIterator<Item = Predicate>,
    ) -> Result<(), ConstraintOperationError> {
        pumpkin_assert_simple!(
            self.get_decision_level() == 0,
            "Clauses can only be added in the root"
        );

        // We can simply negate the clause and retrieve a nogood, e.g. if we have the
        // clause `[x1 >= 5] \/ [x2 != 3] \/ [x3 <= 5]`, then it **cannot** be the case that `[x1 <
        // 5] /\ [x2 = 3] /\ [x3 > 5]`
        let mut are_all_falsified_at_root = true;
        let predicates = predicates
            .into_iter()
            .map(|predicate| {
                are_all_falsified_at_root &= self.assignments.is_predicate_falsified(predicate);
                !predicate
            })
            .collect::<Vec<_>>();

        if predicates.is_empty() {
            self.state
                .declare_conflict(StoredConflictInfo::RootLevelConflict(
                    ConstraintOperationError::InfeasibleClause,
                ));
            return Err(ConstraintOperationError::InfeasibleClause);
        }

        if are_all_falsified_at_root {
            self.state
                .declare_conflict(StoredConflictInfo::RootLevelConflict(
                    ConstraintOperationError::InfeasibleClause,
                ));
            return Err(ConstraintOperationError::InfeasibleClause);
        }

        if predicates.len() == 1 {
            let _ = self
                .internal_parameters
                .proof_log
                .log_inference(None, [predicates[0]], None);
            let step_id = self
                .internal_parameters
                .proof_log
                .log_learned_clause([!predicates[0]], &self.variable_names)
                .expect("Expected to be able to write proof");
            let _ = self.unit_nogood_step_ids.insert(!predicates[0], step_id);
        }

        if let Err(constraint_operation_error) = self.add_nogood(predicates) {
            self.state
                .declare_conflict(StoredConflictInfo::RootLevelConflict(
                    constraint_operation_error,
                ));
            return Err(constraint_operation_error);
        }
        Ok(())
    }

    pub(crate) fn get_decision_level(&self) -> usize {
        self.assignments.get_decision_level()
    }
}

#[derive(Default, Debug)]
enum CSPSolverStateInternal {
    #[default]
    Ready,
    Solving,
    ContainsSolution,
    Conflict {
        conflict_info: StoredConflictInfo,
    },
    Infeasible,
    InfeasibleUnderAssumptions {
        violated_assumption: Predicate,
    },
    Timeout,
}

#[derive(Default, Debug)]
pub struct CSPSolverState {
    internal_state: CSPSolverStateInternal,
}

impl CSPSolverState {
    pub fn is_ready(&self) -> bool {
        matches!(self.internal_state, CSPSolverStateInternal::Ready)
    }

    pub fn no_conflict(&self) -> bool {
        !self.is_conflicting()
    }

    pub fn is_conflicting(&self) -> bool {
        matches!(
            self.internal_state,
            CSPSolverStateInternal::Conflict { conflict_info: _ }
        )
    }

    pub fn is_infeasible(&self) -> bool {
        matches!(self.internal_state, CSPSolverStateInternal::Infeasible)
    }

    /// Determines whether the current state is inconsistent; i.e. whether it is conflicting,
    /// infeasible or infeasible under assumptions
    pub fn is_inconsistent(&self) -> bool {
        self.is_conflicting() || self.is_infeasible() || self.is_infeasible_under_assumptions()
    }

    pub fn is_infeasible_under_assumptions(&self) -> bool {
        matches!(
            self.internal_state,
            CSPSolverStateInternal::InfeasibleUnderAssumptions {
                violated_assumption: _
            }
        )
    }

    pub fn get_violated_assumption(&self) -> Predicate {
        if let CSPSolverStateInternal::InfeasibleUnderAssumptions {
            violated_assumption,
        } = self.internal_state
        {
            violated_assumption
        } else {
            panic!(
                "Cannot extract violated assumption without getting the solver into the infeasible
                 under assumptions state."
            );
        }
    }

    pub(crate) fn get_conflict_info(&self) -> StoredConflictInfo {
        match &self.internal_state {
            CSPSolverStateInternal::Conflict { conflict_info } => conflict_info.clone(),
            CSPSolverStateInternal::InfeasibleUnderAssumptions {
                violated_assumption,
            } => StoredConflictInfo::EmptyDomain {
                conflict_nogood: vec![*violated_assumption, !(*violated_assumption)].into(),
            },
            _ => {
                panic!("Cannot extract conflict clause if solver is not in a conflict.");
            }
        }
    }

    pub fn timeout(&self) -> bool {
        matches!(self.internal_state, CSPSolverStateInternal::Timeout)
    }

    pub fn has_solution(&self) -> bool {
        matches!(
            self.internal_state,
            CSPSolverStateInternal::ContainsSolution
        )
    }

    pub(crate) fn declare_ready(&mut self) {
        self.internal_state = CSPSolverStateInternal::Ready;
    }

    pub fn declare_solving(&mut self) {
        pumpkin_assert_simple!((self.is_ready() || self.is_conflicting()) && !self.is_infeasible());
        self.internal_state = CSPSolverStateInternal::Solving;
    }

    fn declare_infeasible(&mut self) {
        self.internal_state = CSPSolverStateInternal::Infeasible;
    }

    fn declare_conflict(&mut self, conflict_info: StoredConflictInfo) {
        pumpkin_assert_simple!(!self.is_conflicting());
        self.internal_state = CSPSolverStateInternal::Conflict { conflict_info };
    }

    fn declare_solution_found(&mut self) {
        pumpkin_assert_simple!(!self.is_infeasible());
        self.internal_state = CSPSolverStateInternal::ContainsSolution;
    }

    fn declare_timeout(&mut self) {
        pumpkin_assert_simple!(!self.is_infeasible());
        self.internal_state = CSPSolverStateInternal::Timeout;
    }

    fn declare_infeasible_under_assumptions(&mut self, violated_assumption: Predicate) {
        pumpkin_assert_simple!(!self.is_infeasible());
        self.internal_state = CSPSolverStateInternal::InfeasibleUnderAssumptions {
            violated_assumption,
        }
    }
}

struct DummyBrancher;
impl Brancher for DummyBrancher {
    fn next_decision(&mut self, _context: &mut SelectionContext) -> Option<Predicate> {
        todo!()
    }
}

#[cfg(test)]
mod tests {
    use super::ConstraintSatisfactionSolver;
    use super::CoreExtractionResult;
    use crate::basic_types::CSPSolverExecutionFlag;
    use crate::predicate;
    use crate::predicates::Predicate;
    use crate::propagators::linear_not_equal::LinearNotEqualPropagator;
    use crate::termination::Indefinite;
    use crate::variables::TransformableVariable;
    use crate::DefaultBrancher;

    fn is_same_core(core1: &[Predicate], core2: &[Predicate]) -> bool {
        core1.len() == core2.len() && core2.iter().all(|lit| core1.contains(lit))
    }

    fn is_result_the_same(res1: &CoreExtractionResult, res2: &CoreExtractionResult) -> bool {
        match (res1, res2) {
            (
                CoreExtractionResult::ConflictingAssumption(assumption1),
                CoreExtractionResult::ConflictingAssumption(assumption2),
            ) => assumption1 == assumption2,
            (CoreExtractionResult::Core(core1), CoreExtractionResult::Core(core2)) => {
                is_same_core(core1, core2)
            }
            _ => false,
        }
    }

    fn run_test(
        mut solver: ConstraintSatisfactionSolver,
        assumptions: Vec<Predicate>,
        expected_flag: CSPSolverExecutionFlag,
        expected_result: CoreExtractionResult,
    ) {
        let mut brancher = DefaultBrancher::default_over_all_variables(&solver.assignments);
        let flag = solver.solve_under_assumptions(&assumptions, &mut Indefinite, &mut brancher);
        assert!(flag == expected_flag, "The flags do not match.");

        if matches!(flag, CSPSolverExecutionFlag::Infeasible) {
            assert!(
                is_result_the_same(
                    &solver.extract_clausal_core(&mut brancher),
                    &expected_result
                ),
                "The result is not the same"
            );
        }
    }

    fn create_instance1() -> (ConstraintSatisfactionSolver, Vec<Predicate>) {
        let mut solver = ConstraintSatisfactionSolver::default();
        let lit1 = solver.create_new_literal(None).get_true_predicate();
        let lit2 = solver.create_new_literal(None).get_true_predicate();

        let _ = solver.add_clause([lit1, lit2]);
        let _ = solver.add_clause([lit1, !lit2]);
        let _ = solver.add_clause([!lit1, lit2]);
        (solver, vec![lit1, lit2])
    }

    #[test]
    fn core_extraction_unit_core() {
        let mut solver = ConstraintSatisfactionSolver::default();
        let lit1 = solver.create_new_literal(None).get_true_predicate();
        let _ = solver.add_clause(vec![lit1]);

        run_test(
            solver,
            vec![!lit1],
            CSPSolverExecutionFlag::Infeasible,
            CoreExtractionResult::Core(vec![!lit1]),
        )
    }

    #[test]
    fn simple_core_extraction_1_1() {
        let (solver, lits) = create_instance1();
        run_test(
            solver,
            vec![!lits[0], !lits[1]],
            CSPSolverExecutionFlag::Infeasible,
            CoreExtractionResult::Core(vec![!lits[0]]),
        )
    }

    #[test]
    fn simple_core_extraction_1_2() {
        let (solver, lits) = create_instance1();
        run_test(
            solver,
            vec![!lits[1], !lits[0]],
            CSPSolverExecutionFlag::Infeasible,
            CoreExtractionResult::Core(vec![!lits[1]]),
        );
    }

    #[test]
    fn simple_core_extraction_1_infeasible() {
        let (mut solver, lits) = create_instance1();
        let _ = solver.add_clause([!lits[0], !lits[1]]);
        run_test(
            solver,
            vec![!lits[1], !lits[0]],
            CSPSolverExecutionFlag::Infeasible,
            CoreExtractionResult::Core(vec![]),
        );
    }

    #[test]
    fn simple_core_extraction_1_core_conflicting() {
        let (solver, lits) = create_instance1();
        run_test(
            solver,
            vec![!lits[1], lits[1]],
            CSPSolverExecutionFlag::Infeasible,
            CoreExtractionResult::ConflictingAssumption(!lits[1]),
        );
    }
    fn create_instance2() -> (ConstraintSatisfactionSolver, Vec<Predicate>) {
        let mut solver = ConstraintSatisfactionSolver::default();
        let lit1 = solver.create_new_literal(None).get_true_predicate();
        let lit2 = solver.create_new_literal(None).get_true_predicate();
        let lit3 = solver.create_new_literal(None).get_true_predicate();

        let _ = solver.add_clause([lit1, lit2, lit3]);
        let _ = solver.add_clause([lit1, !lit2, lit3]);
        (solver, vec![lit1, lit2, lit3])
    }

    #[test]
    fn simple_core_extraction_2_1() {
        let (solver, lits) = create_instance2();
        run_test(
            solver,
            vec![!lits[0], lits[1], !lits[2]],
            CSPSolverExecutionFlag::Infeasible,
            CoreExtractionResult::Core(vec![!lits[0], lits[1], !lits[2]]),
        );
    }

    #[test]
    fn simple_core_extraction_2_long_assumptions_with_inconsistency_at_the_end() {
        let (solver, lits) = create_instance2();
        run_test(
            solver,
            vec![!lits[0], lits[1], !lits[2], lits[0]],
            CSPSolverExecutionFlag::Infeasible,
            CoreExtractionResult::ConflictingAssumption(!lits[0]),
        );
    }

    #[test]
    fn simple_core_extraction_2_inconsistent_long_assumptions() {
        let (solver, lits) = create_instance2();
        run_test(
            solver,
            vec![!lits[0], !lits[0], !lits[1], !lits[1], lits[0]],
            CSPSolverExecutionFlag::Infeasible,
            CoreExtractionResult::ConflictingAssumption(!lits[0]),
        );
    }
    fn create_instance3() -> (ConstraintSatisfactionSolver, Vec<Predicate>) {
        let mut solver = ConstraintSatisfactionSolver::default();

        let lit1 = solver.create_new_literal(None).get_true_predicate();
        let lit2 = solver.create_new_literal(None).get_true_predicate();
        let lit3 = solver.create_new_literal(None).get_true_predicate();

        let _ = solver.add_clause([lit1, lit2, lit3]);
        (solver, vec![lit1, lit2, lit3])
    }

    #[test]
    fn simple_core_extraction_3_1() {
        let (solver, lits) = create_instance3();
        run_test(
            solver,
            vec![!lits[0], !lits[1], !lits[2]],
            CSPSolverExecutionFlag::Infeasible,
            CoreExtractionResult::Core(vec![!lits[0], !lits[1], !lits[2]]),
        );
    }

    #[test]
    fn simple_core_extraction_3_2() {
        let (solver, lits) = create_instance3();
        run_test(
            solver,
            vec![!lits[0], !lits[1]],
            CSPSolverExecutionFlag::Feasible,
            CoreExtractionResult::Core(vec![]), // will be ignored in the test
        );
    }

    #[test]
    fn core_extraction_equality_assumption() {
        let mut solver = ConstraintSatisfactionSolver::default();

        let x = solver.create_new_integer_variable(0, 10, None);
        let y = solver.create_new_integer_variable(0, 10, None);
        let z = solver.create_new_integer_variable(0, 10, None);

        let result = solver.add_propagator(
            LinearNotEqualPropagator::new([x.scaled(1), y.scaled(-1)].into(), 0),
            None,
        );
        assert!(result.is_ok());
        run_test(
            solver,
            vec![
                predicate!(x >= 5),
                predicate!(z != 10),
                predicate!(y == 5),
                predicate!(x <= 5),
            ],
            CSPSolverExecutionFlag::Infeasible,
            CoreExtractionResult::Core(vec![predicate!(x == 5), predicate!(y == 5)]),
        )
    }

    #[test]
    fn new_domain_with_negative_lower_bound() {
        let lb = -2;
        let ub = 2;

        let mut solver = ConstraintSatisfactionSolver::default();
        let domain_id = solver.create_new_integer_variable(lb, ub, None);

        assert_eq!(lb, solver.assignments.get_lower_bound(domain_id));

        assert_eq!(ub, solver.assignments.get_upper_bound(domain_id));

        assert!(!solver
            .assignments
            .is_predicate_satisfied(predicate![domain_id == lb]));

        for value in (lb + 1)..ub {
            let predicate = predicate![domain_id >= value];

            assert!(!solver.assignments.is_predicate_satisfied(predicate));

            assert!(!solver
                .assignments
                .is_predicate_satisfied(predicate![domain_id == value]));
        }

        assert!(!solver
            .assignments
            .is_predicate_satisfied(predicate![domain_id == ub]));
    }

    #[test]
    fn check_can_compute_1uip_with_propagator_initialisation_conflict() {
        let mut solver = ConstraintSatisfactionSolver::default();

        let x = solver.create_new_integer_variable(1, 1, None);
        let y = solver.create_new_integer_variable(2, 2, None);

        let propagator = LinearNotEqualPropagator::new(Box::new([x, y]), 3);
        let result = solver.add_propagator(propagator, None);
        assert!(result.is_err());
    }
}<|MERGE_RESOLUTION|>--- conflicted
+++ resolved
@@ -1167,11 +1167,7 @@
         self.restart_strategy.notify_restart();
     }
 
-<<<<<<< HEAD
     #[allow(clippy::too_many_arguments, reason = "Should be refactored")]
-=======
-    #[allow(clippy::too_many_arguments)]
->>>>>>> f8153b6b
     pub(crate) fn backtrack<BrancherType: Brancher + ?Sized>(
         assignments: &mut Assignments,
         last_notified_cp_trail_index: &mut usize,
@@ -1343,7 +1339,9 @@
                                 &mut self.assignments,
                                 &mut self.reason_store,
                                 &mut self.semantic_minimiser,
+                                &mut self.domain_faithfulness,
                                 propagator_id,
+                                &mut self.stateful_trail,
                             );
                             let _ = Self::add_conflicting_nogood(
                                 &mut self.propagators[Self::get_nogood_propagator_id()],
