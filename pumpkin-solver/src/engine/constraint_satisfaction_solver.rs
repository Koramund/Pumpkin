--- conflicted
+++ resolved
@@ -38,13 +38,9 @@
 use crate::engine::cp::PropagatorQueue;
 use crate::engine::cp::WatchListCP;
 use crate::engine::predicates::predicate::Predicate;
-<<<<<<< HEAD
-use crate::engine::propagation::EnqueueDecision;
-=======
 use crate::engine::propagation::CurrentNogood;
 use crate::engine::propagation::EnqueueDecision;
 use crate::engine::propagation::ExplanationContext;
->>>>>>> 67c22417
 use crate::engine::propagation::LocalId;
 use crate::engine::propagation::PropagationContext;
 use crate::engine::propagation::PropagationContextMut;
@@ -550,15 +546,9 @@
         name: Option<String>,
     ) -> DomainId {
         let domain_id = self.assignments.create_new_integer_variable_sparse(values);
-<<<<<<< HEAD
 
         self.watch_list_cp.grow();
 
-=======
-
-        self.watch_list_cp.grow();
-
->>>>>>> 67c22417
         if let Some(name) = name {
             self.variable_names.add_integer(domain_id, name);
         }
@@ -1126,15 +1116,11 @@
         // Look up the reason for the bound that changed.
         // The reason for changing the bound cannot be a decision, so we can safely unwrap.
         let reason_changing_bound = reason_store
-<<<<<<< HEAD
-            .get_or_compute(entry.reason.unwrap(), assignments, propagators)
-=======
             .get_or_compute(
                 entry.reason.unwrap(),
                 ExplanationContext::from(&*assignments),
                 propagators,
             )
->>>>>>> 67c22417
             .unwrap();
 
         let mut empty_domain_reason: Vec<Predicate> = vec![
@@ -1261,15 +1247,11 @@
             // Get the conjunction of predicates explaining the propagation.
             let reason = self
                 .reason_store
-<<<<<<< HEAD
-                .get_or_compute(reason, &self.assignments, &mut self.propagators)
-=======
                 .get_or_compute(
                     reason,
                     ExplanationContext::new(&self.assignments, CurrentNogood::empty()),
                     &mut self.propagators,
                 )
->>>>>>> 67c22417
                 .expect("Reason ref is valid");
 
             let propagated = entry.predicate;
@@ -1295,7 +1277,6 @@
 
             while let Some(premise) = to_explain.pop_front() {
                 pumpkin_assert_simple!(self.assignments.is_predicate_satisfied(premise));
-<<<<<<< HEAD
 
                 let index = self
                     .assignments
@@ -1303,15 +1284,6 @@
                     .expect("Expected premise to be true");
                 let trail_entry = self.assignments.get_trail_entry(index);
 
-=======
-
-                let index = self
-                    .assignments
-                    .get_trail_position(&premise)
-                    .expect("Expected premise to be true");
-                let trail_entry = self.assignments.get_trail_entry(index);
-
->>>>>>> 67c22417
                 if self.assignments.is_initial_bound(trail_entry.predicate) {
                     continue;
                 }
@@ -1898,15 +1870,9 @@
         let domain_id = solver.create_new_integer_variable(lb, ub, None);
 
         assert_eq!(lb, solver.assignments.get_lower_bound(domain_id));
-<<<<<<< HEAD
 
         assert_eq!(ub, solver.assignments.get_upper_bound(domain_id));
 
-=======
-
-        assert_eq!(ub, solver.assignments.get_upper_bound(domain_id));
-
->>>>>>> 67c22417
         assert!(!solver
             .assignments
             .is_predicate_satisfied(predicate![domain_id == lb]));
