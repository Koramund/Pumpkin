//! Houses the solver which attempts to find a solution to a Constraint Satisfaction Problem (CSP)
//! using a Lazy Clause Generation approach.
use std::collections::VecDeque;
use std::fmt::Debug;
use std::num::NonZero;
use std::time::Instant;

use clap::ValueEnum;
use drcp_format::steps::StepId;
use log::info;
use rand::rngs::SmallRng;
use rand::SeedableRng;

use super::conflict_analysis::AnalysisMode;
use super::conflict_analysis::ConflictAnalysisContext;
use super::conflict_analysis::LearnedNogood;
use super::conflict_analysis::NoLearningResolver;
use super::conflict_analysis::SemanticMinimiser;
use super::nogoods::Lbd;
use super::propagation::contexts::StatefulPropagationContext;
use super::propagation::store::PropagatorStore;
use super::propagation::PropagatorId;
use super::solver_statistics::SolverStatistics;
use super::termination::TerminationCondition;
use super::variables::IntegerVariable;
use super::variables::Literal;
use super::DomainFaithfulness;
use super::ResolutionResolver;
<<<<<<< HEAD
use super::StateChange;
=======
use super::StatefulAssignments;
>>>>>>> 8cb6164c
use crate::basic_types::moving_averages::MovingAverage;
use crate::basic_types::CSPSolverExecutionFlag;
use crate::basic_types::ConstraintOperationError;
use crate::basic_types::HashMap;
use crate::basic_types::Inconsistency;
use crate::basic_types::PropositionalConjunction;
use crate::basic_types::Random;
use crate::basic_types::SolutionReference;
use crate::basic_types::StoredConflictInfo;
use crate::basic_types::Trail;
use crate::branching::Brancher;
use crate::branching::SelectionContext;
use crate::engine::conflict_analysis::ConflictResolver as Resolver;
use crate::engine::cp::PropagatorQueue;
use crate::engine::cp::WatchListCP;
use crate::engine::predicates::predicate::Predicate;
use crate::engine::propagation::CurrentNogood;
use crate::engine::propagation::EnqueueDecision;
use crate::engine::propagation::ExplanationContext;
use crate::engine::propagation::LocalId;
use crate::engine::propagation::PropagationContext;
use crate::engine::propagation::PropagationContextMut;
use crate::engine::propagation::Propagator;
use crate::engine::propagation::PropagatorInitialisationContext;
use crate::engine::reason::ReasonStore;
use crate::engine::variables::DomainId;
use crate::engine::Assignments;
use crate::engine::DebugHelper;
use crate::engine::IntDomainEvent;
use crate::engine::RestartOptions;
use crate::engine::RestartStrategy;
use crate::predicate;
use crate::proof::ProofLog;
use crate::propagators::nogoods::LearningOptions;
use crate::propagators::nogoods::NogoodPropagator;
use crate::pumpkin_assert_advanced;
use crate::pumpkin_assert_extreme;
use crate::pumpkin_assert_moderate;
use crate::pumpkin_assert_simple;
use crate::statistics::statistic_logger::StatisticLogger;
use crate::statistics::statistic_logging::should_log_statistics;
use crate::statistics::Statistic;
use crate::variable_names::VariableNames;
#[cfg(doc)]
use crate::Solver;

/// A solver which attempts to find a solution to a Constraint Satisfaction Problem (CSP) using
/// a Lazy Clause Generation (LCG [\[1\]](https://people.eng.unimelb.edu.au/pstuckey/papers/cp09-lc.pdf))
/// approach.
///
/// It requires that all of the propagators which are added, are able to explain the
/// propagations and conflicts they have made/found. It then uses standard SAT concepts such as
/// 1UIP (see \[2\]) to learn clauses (also called nogoods in the CP field, see \[3\]) to avoid
/// unnecessary exploration of the search space while utilizing the search procedure benefits from
/// constraint programming (e.g. by preventing the exponential blow-up of problem encodings).
///
/// # Practical
/// The [`ConstraintSatisfactionSolver`] makes use of certain options which allow the user to
/// influence the behaviour of the solver; see for example the [`SatisfactionSolverOptions`].
///
/// The solver switches between making decisions using implementations of the [`Brancher`] (which
/// are passed to the [`ConstraintSatisfactionSolver::solve`] method) and propagation (use
/// [`ConstraintSatisfactionSolver::add_propagator`] to add a propagator). If a conflict is found by
/// any of the propagators then the solver will analyse the conflict
/// using 1UIP reasoning and backtrack if possible.
///
/// # Bibliography
/// \[1\] T. Feydy and P. J. Stuckey, ‘Lazy clause generation reengineered’, in International
/// Conference on Principles and Practice of Constraint Programming, 2009, pp. 352–366.
///
/// \[2\] J. Marques-Silva, I. Lynce, and S. Malik, ‘Conflict-driven clause learning SAT
/// solvers’, in Handbook of satisfiability, IOS press, 2021
///
/// \[3\] F. Rossi, P. Van Beek, and T. Walsh, ‘Constraint programming’, Foundations of Artificial
/// Intelligence, vol. 3, pp. 181–211, 2008.
#[derive(Debug)]
pub struct ConstraintSatisfactionSolver {
    /// The solver continuously changes states during the search.
    /// The state helps track additional information and contributes to making the code clearer.
    pub(crate) state: CSPSolverState,
    /// The list of propagators. Propagators live here and are queried when events (domain changes)
    /// happen. The list is only traversed during synchronisation for now.
    propagators: PropagatorStore,
    /// Tracks information about the restarts. Occassionally the solver will undo all its decisions
    /// and start the search from the root note. Note that learned clauses and other state
    /// information is kept after a restart.
    restart_strategy: RestartStrategy,
    /// Holds the assumptions when the solver is queried to solve under assumptions.
    assumptions: Vec<Predicate>,
    semantic_minimiser: SemanticMinimiser,
    /// Tracks information related to the assignments of integer variables.
    pub(crate) assignments: Assignments,
    /// Contains information on which propagator to notify upon
    /// integer events, e.g., lower or upper bound change of a variable.
    watch_list_cp: WatchListCP,
    /// Dictates the order in which propagators will be called to propagate.
    propagator_queue: PropagatorQueue,
    /// Handles storing information about propagation reasons, which are used later to construct
    /// explanations during conflict analysis
    pub(crate) reason_store: ReasonStore,
    /// Contains events that need to be processed to notify propagators of event occurrences.
    /// Used as a helper storage vector to avoid reallocation, and to take away ownership from the
    /// events in assignments.
    event_drain: Vec<(IntDomainEvent, DomainId)>,
    /// Contains events that need to be processed to notify propagators of backtrack
    /// [`IntDomainEvent`] occurrences (i.e. [`IntDomainEvent`]s being undone).
    backtrack_event_drain: Vec<(IntDomainEvent, DomainId)>,
    last_notified_cp_trail_index: usize,
    /// A set of counters updated during the search.
    solver_statistics: SolverStatistics,
    /// Miscellaneous constant parameters used by the solver.
    internal_parameters: SatisfactionSolverOptions,
    /// The names of the variables in the solver.
    variable_names: VariableNames,
    /// Computes the LBD for nogoods.
    lbd_helper: Lbd,
    /// A map from clause references to nogood step ids in the proof.
    unit_nogood_step_ids: HashMap<Predicate, StepId>,
    /// The resolver which is used upon a conflict.
    conflict_resolver: Box<dyn Resolver>,

<<<<<<< HEAD
    pub(crate) stateful_trail: Trail<StateChange>,
    pub(crate) domain_faithfulness: DomainFaithfulness,
=======
    pub(crate) domain_faithfulness: DomainFaithfulness,
    pub(crate) stateful_assignments: StatefulAssignments,
>>>>>>> 8cb6164c
}

impl Default for ConstraintSatisfactionSolver {
    fn default() -> Self {
        ConstraintSatisfactionSolver::new(SatisfactionSolverOptions::default())
    }
}

/// The result of [`ConstraintSatisfactionSolver::extract_clausal_core`]; there are 2 cases:
/// 1. In the case of [`CoreExtractionResult::ConflictingAssumption`], two assumptions have been
///    given which directly conflict with one another; e.g. if the assumptions `[x, !x]` have been
///    given then the result of [`ConstraintSatisfactionSolver::extract_clausal_core`] will be a
///    [`CoreExtractionResult::ConflictingAssumption`] containing `x`.
/// 2. The standard case is when a [`CoreExtractionResult::Core`] is returned which contains (a
///    subset of) the assumptions which led to conflict.
#[derive(Debug, Clone)]
pub enum CoreExtractionResult {
    /// Conflicting assumptions were provided; e.g. in the case of the assumptions `[x, !x]`, this
    /// result will contain `!x`
    ConflictingAssumption(Predicate),
    /// The standard case where this result contains the core consisting of (a subset of) the
    /// assumptions which led to conflict.
    Core(Vec<Predicate>),
}

/// During search, the CP solver will inevitably evaluate partial assignments that violate at
/// least one constraint. When this happens, conflict resolution is applied to restore the
/// solver to a state from which it can continue the search.
///
/// The manner in which conflict resolution is done greatly impacts the performance of the
/// solver.
#[derive(ValueEnum, Debug, Clone, Copy, Default, PartialEq, Eq, Hash)]
pub enum ConflictResolver {
    NoLearning,
    #[default]
    UIP,
}

/// Options for the [`Solver`] which determine how it behaves.
#[derive(Debug)]
pub struct SatisfactionSolverOptions {
    /// The options used by the restart strategy.
    pub restart_options: RestartOptions,
    /// Whether learned clause minimisation should take place
    pub learning_clause_minimisation: bool,
    /// A random number generator which is used by the [`Solver`] to determine randomised values.
    pub random_generator: SmallRng,
    /// The proof log for the solver.
    pub proof_log: ProofLog,
    /// The resolver used for conflict analysis
    pub conflict_resolver: ConflictResolver,
    /// The options which influence the learning of the solver.
    pub learning_options: LearningOptions,
}

impl Default for SatisfactionSolverOptions {
    fn default() -> Self {
        SatisfactionSolverOptions {
            restart_options: RestartOptions::default(),
            learning_clause_minimisation: true,
            random_generator: SmallRng::seed_from_u64(42),
            proof_log: ProofLog::default(),
            conflict_resolver: ConflictResolver::default(),
            learning_options: LearningOptions::default(),
        }
    }
}

impl ConstraintSatisfactionSolver {
    pub(crate) fn get_nogood_propagator_id() -> PropagatorId {
        PropagatorId(0)
    }

    fn process_backtrack_events(
        watch_list_cp: &mut WatchListCP,
        backtrack_event_drain: &mut Vec<(IntDomainEvent, DomainId)>,
        assignments: &mut Assignments,
        propagators: &mut PropagatorStore,
    ) -> bool {
        // If there are no variables being watched then there is no reason to perform these
        // operations
        if watch_list_cp.is_watching_any_backtrack_events() {
            backtrack_event_drain.extend(assignments.drain_backtrack_domain_events());

            if backtrack_event_drain.is_empty() {
                return false;
            }

            for (event, domain) in backtrack_event_drain.drain(..) {
                for propagator_var in
                    watch_list_cp.get_backtrack_affected_propagators(event, domain)
                {
                    let propagator = &mut propagators[propagator_var.propagator];
                    let context = PropagationContext::new(assignments);

                    propagator.notify_backtrack(context, propagator_var.variable, event.into())
                }
            }
        }
        true
    }

    fn notify_nogood_propagator(
        event: IntDomainEvent,
        domain: DomainId,
        propagators: &mut PropagatorStore,
        propagator_queue: &mut PropagatorQueue,
        assignments: &mut Assignments,
<<<<<<< HEAD
        stateful_trail: &mut Trail<StateChange>,
=======
        stateful_assignments: &mut StatefulAssignments,
>>>>>>> 8cb6164c
    ) {
        pumpkin_assert_moderate!(
            propagators[Self::get_nogood_propagator_id()].name() == "NogoodPropagator"
        );
        let nogood_propagator_id = Self::get_nogood_propagator_id();
        // The nogood propagator is implicitly subscribed to every domain event for every variable.
        // For this reason, its local id matches the domain id.
        // This is special only for the nogood propagator.
        let local_id = LocalId::from(domain.id);
        Self::notify_propagator(
            nogood_propagator_id,
            local_id,
            event,
            propagators,
            propagator_queue,
            assignments,
<<<<<<< HEAD
            stateful_trail,
=======
            stateful_assignments,
>>>>>>> 8cb6164c
        );
    }

    fn notify_propagator(
        propagator_id: PropagatorId,
        local_id: LocalId,
        event: IntDomainEvent,
        propagators: &mut PropagatorStore,
        propagator_queue: &mut PropagatorQueue,
        assignments: &mut Assignments,
<<<<<<< HEAD
        stateful_trail: &mut Trail<StateChange>,
    ) {
        let context = StatefulPropagationContext::new(stateful_trail, assignments);
=======
        stateful_assignments: &mut StatefulAssignments,
    ) {
        let context = StatefulPropagationContext::new(stateful_assignments, assignments);
>>>>>>> 8cb6164c

        let enqueue_decision = propagators[propagator_id].notify(context, local_id, event.into());

        if enqueue_decision == EnqueueDecision::Enqueue {
            propagator_queue
                .enqueue_propagator(propagator_id, propagators[propagator_id].priority());
        }
    }

    /// Process the stored domain events that happens as a result of decision/propagation predicates
    /// to the trail. Propagators are notified and enqueued if needed about the domain events.
    fn notify_propagators_about_domain_events(&mut self) {
        assert!(self.event_drain.is_empty());

        // Eagerly adding since the drain operation lazily removes elements from internal data
        // structures.
        self.assignments.drain_domain_events().for_each(|e| {
            self.event_drain.push(e);
        });

        for (event, domain) in self.event_drain.drain(..) {
            // Special case: the nogood propagator is notified about each event.
            match event {
                IntDomainEvent::Assign => {
                    info!("Reached eq");
                    self.domain_faithfulness.has_been_updated(
                        predicate!(domain == self.assignments.get_assigned_value(&domain).unwrap()),
<<<<<<< HEAD
                        &mut self.stateful_trail,
=======
                        &mut self.stateful_assignments,
>>>>>>> 8cb6164c
                        &self.assignments,
                    );
                }
                IntDomainEvent::LowerBound => {
                    info!("Reached lb");
                    self.domain_faithfulness.has_been_updated(
                        predicate!(domain >= self.assignments.get_lower_bound(domain)),
<<<<<<< HEAD
                        &mut self.stateful_trail,
=======
                        &mut self.stateful_assignments,
>>>>>>> 8cb6164c
                        &self.assignments,
                    );
                }
                IntDomainEvent::UpperBound => {
                    info!("Reached ub");
                    self.domain_faithfulness.has_been_updated(
                        predicate!(domain <= self.assignments.get_upper_bound(domain)),
<<<<<<< HEAD
                        &mut self.stateful_trail,
=======
                        &mut self.stateful_assignments,
>>>>>>> 8cb6164c
                        &self.assignments,
                    );
                }
                IntDomainEvent::Removal => {
                    info!("Reached ineq");
                    self.assignments
                        .get_holes_on_decision_level(domain, self.assignments.get_decision_level())
                        .for_each(|value| {
                            self.domain_faithfulness.has_been_updated(
                                predicate!(domain != value),
<<<<<<< HEAD
                                &mut self.stateful_trail,
=======
                                &mut self.stateful_assignments,
>>>>>>> 8cb6164c
                                &self.assignments,
                            );
                        })
                }
            }
            Self::notify_nogood_propagator(
                event,
                domain,
                &mut self.propagators,
                &mut self.propagator_queue,
                &mut self.assignments,
<<<<<<< HEAD
                &mut self.stateful_trail,
=======
                &mut self.stateful_assignments,
>>>>>>> 8cb6164c
            );
            // Now notify other propagators subscribed to this event.
            for propagator_var in self.watch_list_cp.get_affected_propagators(event, domain) {
                let propagator_id = propagator_var.propagator;
                let local_id = propagator_var.variable;
                Self::notify_propagator(
                    propagator_id,
                    local_id,
                    event,
                    &mut self.propagators,
                    &mut self.propagator_queue,
                    &mut self.assignments,
<<<<<<< HEAD
                    &mut self.stateful_trail,
=======
                    &mut self.stateful_assignments,
>>>>>>> 8cb6164c
                );
            }
        }

        self.notify_predicate_id_satisfied();
        self.notify_predicate_id_falsified();

        self.last_notified_cp_trail_index = self.assignments.num_trail_entries();
    }

    fn notify_predicate_id_falsified(&mut self) {
        // At the moment this does nothing
    }

    fn notify_predicate_id_satisfied(&mut self) {
        for predicate_id in self
            .domain_faithfulness
            .drain_satisfied_predicates()
            .collect::<Vec<_>>()
        {
            let nogood_propagator = &mut self.propagators[Self::get_nogood_propagator_id()];
            nogood_propagator.notify_predicate_id_satisfied(predicate_id);
        }
    }

    /// This is a temporary accessor to help refactoring.
    pub fn get_solution_reference(&self) -> SolutionReference<'_> {
        SolutionReference::new(&self.assignments)
    }

    pub(crate) fn is_conflicting(&self) -> bool {
        self.state.is_conflicting()
    }

    /// Conclude the proof with the unsatisfiable claim.
    ///
    /// This method will finish the proof. Any new operation will not be logged to the proof.
    pub fn conclude_proof_unsat(&mut self) -> std::io::Result<()> {
        let proof = std::mem::take(&mut self.internal_parameters.proof_log);
        proof.unsat(&self.variable_names)
    }

    /// Conclude the proof with the optimality claim.
    ///
    /// This method will finish the proof. Any new operation will not be logged to the proof.
    pub fn conclude_proof_optimal(&mut self, bound: Predicate) -> std::io::Result<()> {
        let proof = std::mem::take(&mut self.internal_parameters.proof_log);
        proof.optimal(bound, &self.variable_names)
    }

    fn complete_proof(&mut self) {
        pumpkin_assert_simple!(
            self.is_conflicting(),
            "Proof attempted to be completed while not in conflicting state"
        );
        let mut conflict_analysis_context = ConflictAnalysisContext {
            assignments: &mut self.assignments,
            counters: &mut self.solver_statistics,
            solver_state: &mut self.state,
            reason_store: &mut self.reason_store,
            brancher: &mut DummyBrancher,
            semantic_minimiser: &mut self.semantic_minimiser,
            propagators: &mut self.propagators,
            last_notified_cp_trail_index: &mut self.last_notified_cp_trail_index,
            watch_list_cp: &mut self.watch_list_cp,
            propagator_queue: &mut self.propagator_queue,
            event_drain: &mut self.event_drain,
            backtrack_event_drain: &mut self.backtrack_event_drain,
            should_minimise: self.internal_parameters.learning_clause_minimisation,
            proof_log: &mut self.internal_parameters.proof_log,
            is_completing_proof: true,
            unit_nogood_step_ids: &self.unit_nogood_step_ids,
<<<<<<< HEAD
            stateful_trail: &mut self.stateful_trail,
            domain_faithfulness: &mut self.domain_faithfulness,
=======
            domain_faithfulness: &mut self.domain_faithfulness,
            stateful_assignments: &mut self.stateful_assignments,
>>>>>>> 8cb6164c
        };

        let result = self
            .conflict_resolver
            .resolve_conflict(&mut conflict_analysis_context)
            .expect("Should have a nogood");

        let _ = self
            .internal_parameters
            .proof_log
            .log_learned_clause(result.predicates, &self.variable_names);
    }
}

// methods that offer basic functionality
impl ConstraintSatisfactionSolver {
    pub fn new(solver_options: SatisfactionSolverOptions) -> Self {
        let mut csp_solver: ConstraintSatisfactionSolver = ConstraintSatisfactionSolver {
            last_notified_cp_trail_index: 0,
            state: CSPSolverState::default(),
            assumptions: Vec::default(),
            assignments: Assignments::default(),
            watch_list_cp: WatchListCP::default(),
            propagator_queue: PropagatorQueue::new(5),
            reason_store: ReasonStore::default(),
            event_drain: vec![],
            backtrack_event_drain: vec![],
            restart_strategy: RestartStrategy::new(solver_options.restart_options),
            propagators: PropagatorStore::default(),
            solver_statistics: SolverStatistics::default(),
            variable_names: VariableNames::default(),
            semantic_minimiser: SemanticMinimiser::default(),
            lbd_helper: Lbd::default(),
            unit_nogood_step_ids: Default::default(),
            conflict_resolver: match solver_options.conflict_resolver {
                ConflictResolver::NoLearning => Box::new(NoLearningResolver),
                ConflictResolver::UIP => Box::new(ResolutionResolver::default()),
            },
            internal_parameters: solver_options,
<<<<<<< HEAD
            stateful_trail: Trail::default(),
            domain_faithfulness: DomainFaithfulness::default(),
=======
            domain_faithfulness: DomainFaithfulness::default(),
            stateful_assignments: StatefulAssignments::default(),
>>>>>>> 8cb6164c
        };

        // As a convention, the assignments contain a dummy domain_id=0, which represents a 0-1
        // variable that is assigned to one. We use it to represent predicates that are
        // trivially true. We need to adjust other data structures to take this into account.
        csp_solver.watch_list_cp.grow();
        let dummy_id = Predicate::trivially_true().get_domain();

        csp_solver
            .variable_names
            .add_integer(dummy_id, "Dummy".to_owned());

        let _ = csp_solver.add_propagator(
            NogoodPropagator::with_options(csp_solver.internal_parameters.learning_options),
            None,
        );

        assert!(dummy_id.id == 0);
        assert!(csp_solver.assignments.get_lower_bound(dummy_id) == 1);
        assert!(csp_solver.assignments.get_upper_bound(dummy_id) == 1);

        csp_solver
    }

    pub fn solve(
        &mut self,
        termination: &mut impl TerminationCondition,
        brancher: &mut impl Brancher,
    ) -> CSPSolverExecutionFlag {
        let dummy_assumptions: Vec<Predicate> = vec![];
        self.solve_under_assumptions(&dummy_assumptions, termination, brancher)
    }

    pub fn solve_under_assumptions(
        &mut self,
        assumptions: &[Predicate],
        termination: &mut impl TerminationCondition,
        brancher: &mut impl Brancher,
    ) -> CSPSolverExecutionFlag {
        if self.state.is_inconsistent() {
            return CSPSolverExecutionFlag::Infeasible;
        }

        let start_time = Instant::now();

        self.initialise(assumptions);
        let result = self.solve_internal(termination, brancher);

        self.solver_statistics
            .engine_statistics
            .time_spent_in_solver += start_time.elapsed().as_millis() as u64;

        result
    }

    pub fn get_state(&self) -> &CSPSolverState {
        &self.state
    }

    pub fn get_random_generator(&mut self) -> &mut impl Random {
        &mut self.internal_parameters.random_generator
    }

    pub fn log_statistics(&self) {
        // We first check whether the statistics will/should be logged to prevent unnecessarily
        // going through all the propagators
        if should_log_statistics() {
            self.solver_statistics.log(StatisticLogger::default());
            for (index, propagator) in self.propagators.iter_propagators().enumerate() {
                propagator.log_statistics(StatisticLogger::new([
                    propagator.name(),
                    "number",
                    index.to_string().as_str(),
                ]));
            }
        }
    }

    pub fn create_new_literal(&mut self, name: Option<String>) -> Literal {
        let domain_id = self.create_new_integer_variable(0, 1, name);
        Literal::new(domain_id)
    }

    pub fn create_new_literal_for_predicate(
        &mut self,
        predicate: Predicate,
        name: Option<String>,
    ) -> Literal {
        let literal = self.create_new_literal(name);

        // If literal --> predicate
        let _ = self.add_clause(vec![!literal.get_true_predicate(), predicate]);

        // If !literal --> !predicate
        let _ = self.add_clause(vec![!literal.get_false_predicate(), !predicate]);

        literal
    }

    pub fn link_literal_to_predicate(&mut self, literal: Literal, predicate: Predicate) {
        // If literal --> predicate
        let _ = self.add_clause(vec![!literal.get_true_predicate(), predicate]);

        // If !literal --> !predicate
        let _ = self.add_clause(vec![!literal.get_false_predicate(), !predicate]);
    }

    /// Create a new integer variable. Its domain will have the given lower and upper bounds.
    pub fn create_new_integer_variable(
        &mut self,
        lower_bound: i32,
        upper_bound: i32,
        name: Option<String>,
    ) -> DomainId {
        assert!(
            !self.state.is_inconsistent(),
            "Variables cannot be created in an inconsistent state"
        );

        let domain_id = self.assignments.grow(lower_bound, upper_bound);
        self.watch_list_cp.grow();

        if let Some(name) = name {
            self.variable_names.add_integer(domain_id, name);
        }

        domain_id
    }

    /// Creates an integer variable with a domain containing only the values in `values`
    pub fn create_new_integer_variable_sparse(
        &mut self,
        values: Vec<i32>,
        name: Option<String>,
    ) -> DomainId {
        let domain_id = self.assignments.create_new_integer_variable_sparse(values);

        self.watch_list_cp.grow();

        if let Some(name) = name {
            self.variable_names.add_integer(domain_id, name);
        }

        domain_id
    }

    /// Returns an unsatisfiable core or an [`Err`] if the provided assumptions were conflicting
    /// with one another ([`Err`] then contain the [`Literal`] which was conflicting).
    ///
    /// We define an unsatisfiable core as a clause containing only negated assumption literals,
    /// which is implied by the formula. Alternatively, it is the negation of a conjunction of
    /// assumptions which cannot be satisfied together with the rest of the formula. The clause is
    /// not necessarily unique or minimal.
    ///
    /// The unsatisfiable core can be verified with reverse unit propagation (RUP).
    ///
    /// *Notes:*
    ///   - If the solver is not in an unsatisfied state, this method will panic.
    ///   - If the solver is in an unsatisfied state, but solving was done without assumptions, this
    ///     will return an empty vector.
    ///   - If the assumptions are inconsistent, i.e. both literal x and !x are assumed, an error is
    ///     returned, with the literal being one of the inconsistent assumptions.
    ///
    /// # Example usage
    /// ```rust
    /// // We construct the following SAT instance:
    /// //   (x0 \/ x1 \/ x2) /\ (x0 \/ !x1 \/ x2)
    /// // And solve under the assumptions:
    /// //   !x0 /\ x1 /\ !x2
    /// # use pumpkin_solver::Solver;
    /// # use pumpkin_solver::termination::Indefinite;
    /// # use pumpkin_solver::results::SatisfactionResultUnderAssumptions;
    /// let mut solver = Solver::default();
    /// let x = vec![
    ///     solver.new_literal().get_true_predicate(),
    ///     solver.new_literal().get_true_predicate(),
    ///     solver.new_literal().get_true_predicate(),
    /// ];
    ///
    /// solver.add_clause([x[0], x[1], x[2]]);
    /// solver.add_clause([x[0], !x[1], x[2]]);
    ///
    /// let assumptions = [!x[0], x[1], !x[2]];
    /// let mut termination = Indefinite;
    /// let mut brancher = solver.default_brancher();
    /// let result = solver.satisfy_under_assumptions(&mut brancher, &mut termination, &assumptions);
    ///
    /// if let SatisfactionResultUnderAssumptions::UnsatisfiableUnderAssumptions(mut unsatisfiable) =
    ///     result
    /// {
    ///     {
    ///         let core = unsatisfiable.extract_core();
    ///
    ///         // The order of the literals in the core is undefined, so we check for unordered
    ///         // equality.
    ///         assert_eq!(
    ///             core.len(),
    ///             assumptions.len(),
    ///             "The core has the length of the number of assumptions"
    ///         );
    ///         assert!(
    ///             core.iter().all(|&lit| assumptions.contains(&lit)),
    ///             "All literals in the core are assumptions"
    ///         );
    ///     }
    /// }
    /// ```
    pub fn extract_clausal_core(&mut self, brancher: &mut impl Brancher) -> CoreExtractionResult {
        if self.state.is_infeasible() {
            return CoreExtractionResult::Core(vec![]);
        }

        self.assumptions
            .iter()
            .enumerate()
            .find(|(index, assumption)| {
                self.assumptions
                    .iter()
                    .skip(index + 1)
                    .any(|other_assumptiion| {
                        assumption.is_mutually_exclusive_with(*other_assumptiion)
                    })
            })
            .map(|(_, conflicting_assumption)| {
                CoreExtractionResult::ConflictingAssumption(*conflicting_assumption)
            })
            .unwrap_or_else(|| {
                let mut conflict_analysis_context = ConflictAnalysisContext {
                    assignments: &mut self.assignments,
                    counters: &mut self.solver_statistics,
                    solver_state: &mut self.state,
                    reason_store: &mut self.reason_store,
                    brancher,
                    semantic_minimiser: &mut self.semantic_minimiser,
                    propagators: &mut self.propagators,
                    last_notified_cp_trail_index: &mut self.last_notified_cp_trail_index,
                    watch_list_cp: &mut self.watch_list_cp,
                    propagator_queue: &mut self.propagator_queue,
                    event_drain: &mut self.event_drain,
                    backtrack_event_drain: &mut self.backtrack_event_drain,
                    should_minimise: self.internal_parameters.learning_clause_minimisation,
                    proof_log: &mut self.internal_parameters.proof_log,
                    is_completing_proof: false,
                    unit_nogood_step_ids: &self.unit_nogood_step_ids,
<<<<<<< HEAD
                    stateful_trail: &mut self.stateful_trail,
                    domain_faithfulness: &mut self.domain_faithfulness,
=======
                    domain_faithfulness: &mut self.domain_faithfulness,
                    stateful_assignments: &mut self.stateful_assignments,
>>>>>>> 8cb6164c
                };

                let mut resolver = ResolutionResolver::with_mode(AnalysisMode::AllDecision);
                let learned_nogood = resolver
                    .resolve_conflict(&mut conflict_analysis_context)
                    .expect("Expected core extraction to be able to extract a core");

                CoreExtractionResult::Core(learned_nogood.predicates.clone())
            })
    }

    pub fn get_literal_value(&self, literal: Literal) -> Option<bool> {
        let literal_is_true = self
            .assignments
            .is_predicate_satisfied(literal.get_true_predicate());
        let opposite_literal_is_true = self
            .assignments
            .is_predicate_satisfied((!literal).get_true_predicate());

        pumpkin_assert_moderate!(!(literal_is_true && opposite_literal_is_true));

        // If both the literal is not true and its negation is not true then the literal is
        // unassigned
        if !literal_is_true && !opposite_literal_is_true {
            None
        } else {
            Some(literal_is_true)
        }
    }

    /// Get the lower bound for the given variable.
    pub fn get_lower_bound(&self, variable: &impl IntegerVariable) -> i32 {
        variable.lower_bound(&self.assignments)
    }

    /// Get the upper bound for the given variable.
    pub fn get_upper_bound(&self, variable: &impl IntegerVariable) -> i32 {
        variable.upper_bound(&self.assignments)
    }

    /// Determine whether `value` is in the domain of `variable`.
    pub fn integer_variable_contains(&self, variable: &impl IntegerVariable, value: i32) -> bool {
        variable.contains(&self.assignments, value)
    }

    /// Get the assigned integer for the given variable. If it is not assigned, `None` is returned.
    pub fn get_assigned_integer_value(&self, variable: &impl IntegerVariable) -> Option<i32> {
        let lb = self.get_lower_bound(variable);
        let ub = self.get_upper_bound(variable);

        if lb == ub {
            Some(lb)
        } else {
            None
        }
    }

    pub fn restore_state_at_root(&mut self, brancher: &mut impl Brancher) {
        if self.assignments.get_decision_level() != 0 {
            ConstraintSatisfactionSolver::backtrack(
                &mut self.assignments,
                &mut self.last_notified_cp_trail_index,
                &mut self.reason_store,
                &mut self.propagator_queue,
                &mut self.watch_list_cp,
                &mut self.propagators,
                &mut self.event_drain,
                &mut self.backtrack_event_drain,
                0,
                brancher,
<<<<<<< HEAD
                &mut self.stateful_trail,
                &mut self.domain_faithfulness,
=======
                &mut self.domain_faithfulness,
                &mut self.stateful_assignments,
>>>>>>> 8cb6164c
            );
            self.state.declare_ready();
        }
    }
}

// methods that serve as the main building blocks
impl ConstraintSatisfactionSolver {
    fn initialise(&mut self, assumptions: &[Predicate]) {
        pumpkin_assert_simple!(
            !self.state.is_infeasible_under_assumptions(),
            "Solver is not expected to be in the infeasible under assumptions state when initialising.
             Missed extracting the core?"
        );
        self.state.declare_solving();
        assumptions.clone_into(&mut self.assumptions);
    }

    fn solve_internal(
        &mut self,
        termination: &mut impl TerminationCondition,
        brancher: &mut impl Brancher,
    ) -> CSPSolverExecutionFlag {
        loop {
            if termination.should_stop() {
                self.state.declare_timeout();
                return CSPSolverExecutionFlag::Timeout;
            }

            self.propagate();

            if self.state.no_conflict() {
                // Restarts should only occur after a new decision level has been declared to
                // account for the fact that all assumptions should be assigned when restarts take
                // place. Since one assumption is posted per decision level, all assumptions are
                // assigned when the decision level is strictly larger than the number of
                // assumptions.
                if self.get_decision_level() > self.assumptions.len()
                    && self.restart_strategy.should_restart()
                {
                    self.restart_during_search(brancher);
                }

                let branching_result = self.make_next_decision(brancher);

                if let Err(flag) = branching_result {
                    return flag;
                }
            } else {
                if self.get_decision_level() == 0 {
                    if self.assumptions.is_empty() {
                        // Only complete the proof when _not_ solving under assumptions. It is
                        // unclear what a proof would look like with assumptions, as there is extra
                        // state to consider. It also means that the learned clause could be
                        // non-empty, messing with all kinds of asserts.
                        self.complete_proof();
                    }

                    self.state.declare_infeasible();

                    return CSPSolverExecutionFlag::Infeasible;
                }

                self.resolve_conflict_with_nogood(brancher);

                brancher.on_conflict();
                self.decay_nogood_activities();
            }
        }
    }

    fn decay_nogood_activities(&mut self) {
        match self.propagators[Self::get_nogood_propagator_id()].downcast_mut::<NogoodPropagator>()
        {
            Some(nogood_propagator) => {
                nogood_propagator.decay_nogood_activities();
            }
            None => panic!("Provided propagator should be the nogood propagator"),
        }
    }

    fn make_next_decision(
        &mut self,
        brancher: &mut impl Brancher,
    ) -> Result<(), CSPSolverExecutionFlag> {
        // Set the next decision to be an assumption, if there are assumptions left.
        // Currently assumptions are implemented by adding an assumption predicate
        // at separate decision levels.
        if let Some(assumption_literal) = self.peek_next_assumption_predicate() {
            self.declare_new_decision_level();

            return self
                .assignments
                .post_predicate(assumption_literal, None)
                .map_err(|_| {
                    self.state
                        .declare_infeasible_under_assumptions(assumption_literal);
                    CSPSolverExecutionFlag::Infeasible
                });
        }

        // Otherwise proceed with standard branching.
        let context = &mut SelectionContext::new(
            &self.assignments,
            &mut self.internal_parameters.random_generator,
        );

        // If there is a next decision, make the decision.
        let Some(decision_predicate) = brancher.next_decision(context) else {
            // Otherwise there are no more decisions to be made,
            // all predicates have been applied without a conflict,
            // meaning the problem is feasible.
            self.state.declare_solution_found();
            return Err(CSPSolverExecutionFlag::Feasible);
        };

        self.declare_new_decision_level();

        // Note: This also checks that the decision predicate is not already true. That is a
        // stronger check than the `.expect(...)` used later on when handling the result of
        // `Assignments::post_predicate`.
        pumpkin_assert_moderate!(
            !self.assignments.is_predicate_satisfied(decision_predicate),
            "Decision should not already be assigned; double check the brancher"
        );

        self.solver_statistics.engine_statistics.num_decisions += 1;
        self.assignments
            .post_predicate(decision_predicate, None)
            .expect("Decisions are expected not to fail.");

        Ok(())
    }

    pub(crate) fn declare_new_decision_level(&mut self) {
        self.assignments.increase_decision_level();
<<<<<<< HEAD
        self.stateful_trail.increase_decision_level();
=======
        self.stateful_assignments.increase_decision_level();
>>>>>>> 8cb6164c
        self.reason_store.increase_decision_level();
        info!(
            "New decision level: {}",
            self.assignments.get_decision_level()
        )
    }

    /// Changes the state based on the conflict analysis. It performs the following:
    /// - Derives a nogood using our CP version of the 1UIP scheme.
    /// - Adds the learned nogood to the database.
    /// - Performs backtracking.
    /// - Enqueues the propagated [`Predicate`] of the learned nogood.
    /// - Todo: Updates the internal data structures (e.g. for the restart strategy or the learned
    ///   clause manager)
    ///
    /// # Note
    /// This method performs no propagation, this is left up to the solver afterwards.
    fn resolve_conflict_with_nogood(&mut self, brancher: &mut impl Brancher) {
        pumpkin_assert_moderate!(self.state.is_conflicting());

        let current_decision_level = self.get_decision_level();

        let mut conflict_analysis_context = ConflictAnalysisContext {
            assignments: &mut self.assignments,
            counters: &mut self.solver_statistics,
            solver_state: &mut self.state,
            reason_store: &mut self.reason_store,
            brancher,
            semantic_minimiser: &mut self.semantic_minimiser,
            propagators: &mut self.propagators,
            last_notified_cp_trail_index: &mut self.last_notified_cp_trail_index,
            watch_list_cp: &mut self.watch_list_cp,
            propagator_queue: &mut self.propagator_queue,
            event_drain: &mut self.event_drain,
            backtrack_event_drain: &mut self.backtrack_event_drain,
            should_minimise: self.internal_parameters.learning_clause_minimisation,
            proof_log: &mut self.internal_parameters.proof_log,
            is_completing_proof: false,
            unit_nogood_step_ids: &self.unit_nogood_step_ids,
<<<<<<< HEAD
            stateful_trail: &mut self.stateful_trail,
            domain_faithfulness: &mut self.domain_faithfulness,
=======
            domain_faithfulness: &mut self.domain_faithfulness,
            stateful_assignments: &mut self.stateful_assignments,
>>>>>>> 8cb6164c
        };

        let learned_nogood = self
            .conflict_resolver
            .resolve_conflict(&mut conflict_analysis_context);

        // important to notify about the conflict _before_ backtracking removes literals from
        // the trail -> although in the current version this does nothing but notify that a
        // conflict happened
        if let Some(learned_nogood) = learned_nogood.as_ref() {
            conflict_analysis_context
                .counters
                .learned_clause_statistics
                .average_backtrack_amount
                .add_term((current_decision_level - learned_nogood.backjump_level) as u64);

            self.restart_strategy.notify_conflict(
                self.lbd_helper.compute_lbd(
                    &learned_nogood.predicates,
                    conflict_analysis_context.assignments,
                ),
                conflict_analysis_context
                    .assignments
                    .get_pruned_value_count(),
            );
        }

        let result = self
            .conflict_resolver
            .process(&mut conflict_analysis_context, &learned_nogood);
        if result.is_err() {
            unreachable!("Cannot resolve nogood and reach error")
        }

        if let Some(learned_nogood) = learned_nogood {
            let learned_clause = learned_nogood
                .predicates
                .iter()
                .map(|&predicate| !predicate);
            let step_id = self
                .internal_parameters
                .proof_log
                .log_learned_clause(learned_clause, &self.variable_names)
                .expect("Failed to write proof log");

            if learned_nogood.predicates.len() == 1 {
                let _ = self
                    .unit_nogood_step_ids
                    .insert(!learned_nogood.predicates[0], step_id);
            }

            self.solver_statistics
                .learned_clause_statistics
                .num_unit_clauses_learned += (learned_nogood.predicates.len() == 1) as u64;

            self.solver_statistics
                .learned_clause_statistics
                .average_learned_clause_length
                .add_term(learned_nogood.predicates.len() as u64);

            self.add_learned_nogood(learned_nogood);
        }

        self.state.declare_solving();
    }

    fn add_learned_nogood(&mut self, learned_nogood: LearnedNogood) {
        let mut context = PropagationContextMut::new(
            &mut self.stateful_assignments,
            &mut self.assignments,
            &mut self.reason_store,
            &mut self.semantic_minimiser,
            &mut self.domain_faithfulness,
            Self::get_nogood_propagator_id(),
            &mut self.stateful_trail,
        );

        ConstraintSatisfactionSolver::add_asserting_nogood_to_nogood_propagator(
            &mut self.propagators[Self::get_nogood_propagator_id()],
            learned_nogood.predicates,
            &mut context,
            &mut self.solver_statistics,
        )
    }

    pub(crate) fn add_asserting_nogood_to_nogood_propagator(
        nogood_propagator: &mut dyn Propagator,
        nogood: Vec<Predicate>,
        context: &mut PropagationContextMut,
        statistics: &mut SolverStatistics,
    ) {
        match nogood_propagator.downcast_mut::<NogoodPropagator>() {
            Some(nogood_propagator) => {
                nogood_propagator.add_asserting_nogood(nogood, context, statistics)
            }
            None => panic!("Provided propagator should be the nogood propagator"),
        }
    }

    /// Performs a restart during the search process; it is only called when it has been determined
    /// to be necessary by the [`ConstraintSatisfactionSolver::restart_strategy`]. A 'restart'
    /// differs from backtracking to level zero in that a restart backtracks to decision level
    /// zero and then performs additional operations, e.g., clean up learned clauses, adjust
    /// restart frequency, etc.
    ///
    /// This method will also increase the decision level after backtracking.
    ///
    /// Returns true if a restart took place and false otherwise.
    fn restart_during_search(&mut self, brancher: &mut impl Brancher) {
        pumpkin_assert_simple!(
            self.get_decision_level() > self.assumptions.len(),
            "Sanity check: restarts should not trigger whilst assigning assumptions"
        );

        // no point backtracking past the assumption level
        if self.get_decision_level() <= self.assumptions.len() {
            return;
        }

        if brancher.is_restart_pointless() {
            // If the brancher is static then there is no point in restarting as it would make the
            // exact same decision
            return;
        }

        self.solver_statistics.engine_statistics.num_restarts += 1;

        ConstraintSatisfactionSolver::backtrack(
            &mut self.assignments,
            &mut self.last_notified_cp_trail_index,
            &mut self.reason_store,
            &mut self.propagator_queue,
            &mut self.watch_list_cp,
            &mut self.propagators,
            &mut self.event_drain,
            &mut self.backtrack_event_drain,
            0,
            brancher,
<<<<<<< HEAD
            &mut self.stateful_trail,
            &mut self.domain_faithfulness,
=======
            &mut self.domain_faithfulness,
            &mut self.stateful_assignments,
>>>>>>> 8cb6164c
        );

        self.restart_strategy.notify_restart();
    }

    #[allow(
        clippy::too_many_arguments,
        reason = "This method requires this many arguments, though a backtracking context could be considered; for now this function needs to be used by conflict analysis"
    )]
    pub(crate) fn backtrack<BrancherType: Brancher + ?Sized>(
        assignments: &mut Assignments,
        last_notified_cp_trail_index: &mut usize,
        reason_store: &mut ReasonStore,
        propagator_queue: &mut PropagatorQueue,
        watch_list_cp: &mut WatchListCP,
        propagators: &mut PropagatorStore,
        event_drain: &mut Vec<(IntDomainEvent, DomainId)>,
        backtrack_event_drain: &mut Vec<(IntDomainEvent, DomainId)>,
        backtrack_level: usize,
        brancher: &mut BrancherType,
<<<<<<< HEAD
        stateful_trail: &mut Trail<StateChange>,
        domain_faithfulness: &mut DomainFaithfulness,
=======
        domain_faithfulness: &mut DomainFaithfulness,
        stateful_assignments: &mut StatefulAssignments,
>>>>>>> 8cb6164c
    ) {
        info!("Backtracking to level {backtrack_level}");
        pumpkin_assert_simple!(backtrack_level < assignments.get_decision_level());

        domain_faithfulness.backtrack_has_occurred();
        brancher.on_backtrack();

        assignments
            .synchronise(
                backtrack_level,
                *last_notified_cp_trail_index,
                watch_list_cp.is_watching_any_backtrack_events(),
            )
            .iter()
            .for_each(|(domain_id, previous_value)| {
                brancher.on_unassign_integer(*domain_id, *previous_value)
            });
<<<<<<< HEAD
        stateful_trail
            .synchronise(backtrack_level)
            .for_each(|change| change.undo());
=======

        stateful_assignments.synchronise(backtrack_level);
>>>>>>> 8cb6164c

        *last_notified_cp_trail_index = assignments.num_trail_entries();

        reason_store.synchronise(backtrack_level);
        propagator_queue.clear();
        // For now all propagators are called to synchronise, in the future this will be improved in
        // two ways:
        //      + allow incremental synchronisation
        //      + only call the subset of propagators that were notified since last backtrack
        for propagator in propagators.iter_propagators_mut() {
            let context = PropagationContext::new(assignments);
            propagator.synchronise(context);
        }

        brancher.synchronise(assignments);

        let _ = ConstraintSatisfactionSolver::process_backtrack_events(
            watch_list_cp,
            backtrack_event_drain,
            assignments,
            propagators,
        );

        event_drain.clear();
    }

    pub(crate) fn compute_reason_for_empty_domain(
        assignments: &mut Assignments,
        reason_store: &mut ReasonStore,
        propagators: &mut PropagatorStore,
    ) -> PropositionalConjunction {
        // The empty domain happened after posting the last predicate on the trail.
        // The reason for this empty domain is computed as the reason for the bounds before the last
        // trail predicate was posted, plus the reason for the last trail predicate.

        // The last predicate on the trail reveals the domain id that has resulted
        // in an empty domain.
        let entry = assignments.get_last_entry_on_trail();
        assert!(
            entry.reason.is_some(),
            "Cannot cause an empty domain using a decision."
        );
        let conflict_domain = entry.predicate.get_domain();
        assert!(
            entry.old_lower_bound != assignments.get_lower_bound(conflict_domain)
                || entry.old_upper_bound != assignments.get_upper_bound(conflict_domain),
            "One of the two bounds had to change."
        );

        // Look up the reason for the bound that changed.
        // The reason for changing the bound cannot be a decision, so we can safely unwrap.
        let reason_changing_bound = reason_store
            .get_or_compute(
                entry.reason.unwrap(),
                ExplanationContext::from(&*assignments),
                propagators,
            )
            .unwrap();

        let mut empty_domain_reason: Vec<Predicate> = vec![
            predicate!(conflict_domain >= entry.old_lower_bound),
            predicate!(conflict_domain <= entry.old_upper_bound),
        ];

        empty_domain_reason.append(&mut reason_changing_bound.to_vec());
        empty_domain_reason.into()
    }

    /// Main propagation loop.
    pub(crate) fn propagate(&mut self) {
        info!("Started propagation loop...");
        // Record the number of predicates on the trail for statistics purposes.
        let num_assigned_variables_old = self.assignments.num_trail_entries();
        // The initial domain events are due to the decision predicate.
        self.notify_propagators_about_domain_events();
        // Keep propagating until there are unprocessed propagators, or a conflict is detected.
        while let Some(propagator_id) = self.propagator_queue.pop() {
            let tag = self.propagators.get_tag(propagator_id);
            let num_trail_entries_before = self.assignments.num_trail_entries();

            let propagation_status = {
                let propagator = &mut self.propagators[propagator_id];
                let context = PropagationContextMut::new(
                    &mut self.stateful_assignments,
                    &mut self.assignments,
                    &mut self.reason_store,
                    &mut self.semantic_minimiser,
                    &mut self.domain_faithfulness,
                    propagator_id,
                    &mut self.stateful_trail,
                );
                propagator.propagate(context)
            };
            if self.assignments.get_decision_level() == 0
                && self.internal_parameters.proof_log.is_logging_inferences()
            {
                self.log_root_propagation_to_proof(num_trail_entries_before, tag);
            }
            match propagation_status {
                Ok(_) => {
                    // Notify other propagators of the propagations and continue.
                    self.notify_propagators_about_domain_events();
                }
                Err(inconsistency) => match inconsistency {
                    // A propagator did a change that resulted in an empty domain.
                    Inconsistency::EmptyDomain => {
                        let empty_domain_reason =
                            ConstraintSatisfactionSolver::compute_reason_for_empty_domain(
                                &mut self.assignments,
                                &mut self.reason_store,
                                &mut self.propagators,
                            );

                        // TODO: As a temporary solution, we remove the last trail element.
                        // This way we guarantee that the assignment is consistent, which is needed
                        // for the conflict analysis data structures. The proper alternative would
                        // be to forbid the assignments from getting into an inconsistent state.
                        self.assignments.remove_last_trail_element();

                        let stored_conflict_info = StoredConflictInfo::EmptyDomain {
                            conflict_nogood: empty_domain_reason,
                        };
                        self.state.declare_conflict(stored_conflict_info);
                        break;
                    }
                    // A propagator-specific reason for the current conflict.
                    Inconsistency::Conflict(conflict_nogood) => {
                        pumpkin_assert_advanced!(DebugHelper::debug_reported_failure(
                            &self.stateful_assignments,
                            &self.assignments,
                            &conflict_nogood,
                            &self.propagators[propagator_id],
                            propagator_id,
                        ));

                        let stored_conflict_info = StoredConflictInfo::Propagator {
                            conflict_nogood,
                            propagator_id,
                        };
                        self.state.declare_conflict(stored_conflict_info);
                        break;
                    }
                },
            }
            pumpkin_assert_extreme!(
                DebugHelper::debug_check_propagations(
                    num_trail_entries_before,
                    propagator_id,
                    &self.stateful_assignments,
                    &self.assignments,
                    &mut self.reason_store,
                    &mut self.propagators
                ),
                "Checking the propagations performed by the propagator led to inconsistencies!"
            );
        }
        // Record statistics.
        self.solver_statistics.engine_statistics.num_conflicts +=
            self.state.is_conflicting() as u64;
        self.solver_statistics.engine_statistics.num_propagations +=
            self.assignments.num_trail_entries() as u64 - num_assigned_variables_old as u64;
        // Only check fixed point propagation if there was no reported conflict,
        // since otherwise the state may be inconsistent.
        pumpkin_assert_extreme!(
            self.state.is_conflicting()
                || DebugHelper::debug_fixed_point_propagation(
                    &self.stateful_assignments,
                    &self.assignments,
                    &self.propagators,
                )
        );
        info!("Exited propagation loop...")
    }

    /// Introduces any root-level propagations to the proof by introducing them as
    /// nogoods.
    ///
    /// The inference `R -> l` is logged to the proof as follows:
    /// 1. Infernce `R /\ ~l -> false`
    /// 2. Nogood (clause) `l`
    fn log_root_propagation_to_proof(
        &mut self,
        start_trail_index: usize,
        tag: Option<NonZero<u32>>,
    ) {
        for trail_idx in start_trail_index..self.assignments.num_trail_entries() {
            let entry = self.assignments.get_trail_entry(trail_idx);
            let reason = entry
                .reason
                .expect("Added by a propagator and must therefore have a reason");

            // Get the conjunction of predicates explaining the propagation.
            let reason = self
                .reason_store
                .get_or_compute(
                    reason,
                    ExplanationContext::new(&self.assignments, CurrentNogood::empty()),
                    &mut self.propagators,
                )
                .expect("Reason ref is valid");

            let propagated = entry.predicate;

            // The proof inference for the propagation `R -> l` is `R /\ ~l -> false`.
            let inference_premises = reason.iter().copied().chain(std::iter::once(!propagated));
            let _ = self
                .internal_parameters
                .proof_log
                .log_inference(tag, inference_premises, None);

            // Since inference steps are only related to the nogood they directly precede,
            // facts derived at the root are also logged as nogoods so they can be used in the
            // derivation of other nogoods.
            //
            // In case we are logging hints, we must therefore identify what proof steps contribute
            // to the derivation of the current nogood, and therefore are in the premise of the
            // previously logged inference. These proof steps are necessarily unit nogoods, and
            // therefore we recursively look up which unit nogoods are involved in the premise of
            // the inference.

            let mut to_explain: VecDeque<Predicate> = reason.iter().copied().collect();

            while let Some(premise) = to_explain.pop_front() {
                pumpkin_assert_simple!(self.assignments.is_predicate_satisfied(premise));

                let index = self
                    .assignments
                    .get_trail_position(&premise)
                    .expect("Expected premise to be true");
                let trail_entry = self.assignments.get_trail_entry(index);

                if self.assignments.is_initial_bound(trail_entry.predicate) {
                    continue;
                }

                if let Some(step_id) = self.unit_nogood_step_ids.get(&trail_entry.predicate) {
                    self.internal_parameters.proof_log.add_propagation(*step_id);
                } else {
                    unreachable!()
                }
            }

            // Log the nogood which adds the root-level knowledge to the proof.
            let nogood_step_id = self
                .internal_parameters
                .proof_log
                .log_learned_clause([propagated], &self.variable_names);

            if let Ok(nogood_step_id) = nogood_step_id {
                let _ = self.unit_nogood_step_ids.insert(propagated, nogood_step_id);
            }
        }
    }

    fn peek_next_assumption_predicate(&self) -> Option<Predicate> {
        // The convention is that at decision level i, the (i-1)th assumption is posted.
        // Note that decisions start being posted start at 1, hence the minus one.
        let next_assumption_index = self.get_decision_level();
        self.assumptions.get(next_assumption_index).copied()
    }
}

// methods for adding constraints (propagators and clauses)
impl ConstraintSatisfactionSolver {
    /// Post a new propagator to the solver. If unsatisfiability can be immediately determined
    /// through propagation, this will return `false`. If not, this returns `true`.
    ///
    /// The caller should ensure the solver is in the root state before calling this, either
    /// because no call to [`Self::solve()`] has been made, or because
    /// [`Self::restore_state_at_root()`] was called.
    ///
    /// If the solver is already in a conflicting state, i.e. a previous call to this method
    /// already returned `false`, calling this again will not alter the solver in any way, and
    /// `false` will be returned again.
    pub(crate) fn add_propagator(
        &mut self,
        propagator_to_add: impl Propagator + 'static,
        tag: Option<NonZero<u32>>,
    ) -> Result<(), ConstraintOperationError> {
        if self.state.is_inconsistent() {
            return Err(ConstraintOperationError::InfeasiblePropagator);
        }

        pumpkin_assert_simple!(
            propagator_to_add.priority() <= 3,
            "The propagator priority exceeds 3.
             Currently we only support values up to 3,
             but this can easily be changed if there is a good reason."
        );

        let new_propagator_id = self.propagators.alloc(Box::new(propagator_to_add), tag);

        let new_propagator = &mut self.propagators[new_propagator_id];

        let mut initialisation_context = PropagatorInitialisationContext::new(
            &mut self.watch_list_cp,
<<<<<<< HEAD
            &mut self.stateful_trail,
=======
            &mut self.stateful_assignments,
>>>>>>> 8cb6164c
            new_propagator_id,
            &mut self.assignments,
        );

        let initialisation_status = new_propagator.initialise_at_root(&mut initialisation_context);

        if let Err(conflict_explanation) = initialisation_status {
            self.state.declare_conflict(StoredConflictInfo::Propagator {
                conflict_nogood: conflict_explanation,
                propagator_id: new_propagator_id,
            });
            self.complete_proof();
            let _ = self.conclude_proof_unsat();
            self.state.declare_infeasible();
            Err(ConstraintOperationError::InfeasiblePropagator)
        } else {
            self.propagator_queue
                .enqueue_propagator(new_propagator_id, new_propagator.priority());

            self.propagate();

            if self.state.no_conflict() {
                Ok(())
            } else {
                self.complete_proof();
                let _ = self.conclude_proof_unsat();
                Err(ConstraintOperationError::InfeasiblePropagator)
            }
        }
    }

    pub fn post_predicate(&mut self, predicate: Predicate) -> Result<(), ConstraintOperationError> {
        assert!(
            self.get_decision_level() == 0,
            "Can only post predicates at the root level."
        );

        if self.state.is_infeasible() {
            Err(ConstraintOperationError::InfeasibleState)
        } else {
            match self.assignments.post_predicate(predicate, None) {
                Ok(_) => Ok(()),
                Err(_) => Err(ConstraintOperationError::InfeasibleNogood),
            }
        }
    }

    pub fn add_nogood(&mut self, nogood: Vec<Predicate>) -> Result<(), ConstraintOperationError> {
        let mut propagation_context = PropagationContextMut::new(
            &mut self.stateful_assignments,
            &mut self.assignments,
            &mut self.reason_store,
            &mut self.semantic_minimiser,
            &mut self.domain_faithfulness,
            Self::get_nogood_propagator_id(),
            &mut self.stateful_trail,
        );
        let nogood_propagator_id = Self::get_nogood_propagator_id();
        ConstraintSatisfactionSolver::add_nogood_to_nogood_propagator(
            &mut self.propagators[nogood_propagator_id],
            nogood,
            &mut propagation_context,
        )?;
        // temporary hack for the nogood propagator that does propagation from scratch
        self.propagator_queue.enqueue_propagator(PropagatorId(0), 0);
        self.propagate();
        if self.state.is_infeasible() {
            Err(ConstraintOperationError::InfeasibleState)
        } else {
            Ok(())
        }
    }

    fn add_nogood_to_nogood_propagator(
        nogood_propagator: &mut dyn Propagator,
        nogood: Vec<Predicate>,
        context: &mut PropagationContextMut,
    ) -> Result<(), ConstraintOperationError> {
        match nogood_propagator.downcast_mut::<NogoodPropagator>() {
            Some(nogood_propagator) => nogood_propagator.add_nogood(nogood, context),
            None => {
                panic!("Provided propagator should be the nogood propagator",)
            }
        }
    }

    /// Creates a clause from `literals` and adds it to the current formula.
    ///
    /// If the formula becomes trivially unsatisfiable, a [`ConstraintOperationError`] will be
    /// returned. Subsequent calls to this m\Zethod will always return an error, and no
    /// modification of the solver will take place.
    pub fn add_clause(
        &mut self,
        predicates: impl IntoIterator<Item = Predicate>,
    ) -> Result<(), ConstraintOperationError> {
        pumpkin_assert_simple!(
            self.get_decision_level() == 0,
            "Clauses can only be added in the root"
        );

        // We can simply negate the clause and retrieve a nogood, e.g. if we have the
        // clause `[x1 >= 5] \/ [x2 != 3] \/ [x3 <= 5]`, then it **cannot** be the case that `[x1 <
        // 5] /\ [x2 = 3] /\ [x3 > 5]`
        let mut are_all_falsified_at_root = true;
        let predicates = predicates
            .into_iter()
            .map(|predicate| {
                are_all_falsified_at_root &= self.assignments.is_predicate_falsified(predicate);
                !predicate
            })
            .collect::<Vec<_>>();

        if predicates.is_empty() {
            self.state
                .declare_conflict(StoredConflictInfo::RootLevelConflict(
                    ConstraintOperationError::InfeasibleClause,
                ));
            return Err(ConstraintOperationError::InfeasibleClause);
        }

        if are_all_falsified_at_root {
            self.state
                .declare_conflict(StoredConflictInfo::RootLevelConflict(
                    ConstraintOperationError::InfeasibleClause,
                ));
            return Err(ConstraintOperationError::InfeasibleClause);
        }

        if predicates.len() == 1 {
            let _ = self
                .internal_parameters
                .proof_log
                .log_inference(None, [predicates[0]], None);
            let step_id = self
                .internal_parameters
                .proof_log
                .log_learned_clause([!predicates[0]], &self.variable_names)
                .expect("Expected to be able to write proof");
            let _ = self.unit_nogood_step_ids.insert(!predicates[0], step_id);
        }

        if let Err(constraint_operation_error) = self.add_nogood(predicates) {
            self.state
                .declare_conflict(StoredConflictInfo::RootLevelConflict(
                    constraint_operation_error,
                ));
            return Err(constraint_operation_error);
        }
        Ok(())
    }

    pub(crate) fn get_decision_level(&self) -> usize {
        self.assignments.get_decision_level()
    }
}

#[derive(Default, Debug)]
enum CSPSolverStateInternal {
    #[default]
    Ready,
    Solving,
    ContainsSolution,
    Conflict {
        conflict_info: StoredConflictInfo,
    },
    Infeasible,
    InfeasibleUnderAssumptions {
        violated_assumption: Predicate,
    },
    Timeout,
}

#[derive(Default, Debug)]
pub struct CSPSolverState {
    internal_state: CSPSolverStateInternal,
}

impl CSPSolverState {
    pub fn is_ready(&self) -> bool {
        matches!(self.internal_state, CSPSolverStateInternal::Ready)
    }

    pub fn no_conflict(&self) -> bool {
        !self.is_conflicting()
    }

    pub fn is_conflicting(&self) -> bool {
        matches!(
            self.internal_state,
            CSPSolverStateInternal::Conflict { conflict_info: _ }
        )
    }

    pub fn is_infeasible(&self) -> bool {
        matches!(self.internal_state, CSPSolverStateInternal::Infeasible)
    }

    /// Determines whether the current state is inconsistent; i.e. whether it is conflicting,
    /// infeasible or infeasible under assumptions
    pub fn is_inconsistent(&self) -> bool {
        self.is_conflicting() || self.is_infeasible() || self.is_infeasible_under_assumptions()
    }

    pub fn is_infeasible_under_assumptions(&self) -> bool {
        matches!(
            self.internal_state,
            CSPSolverStateInternal::InfeasibleUnderAssumptions {
                violated_assumption: _
            }
        )
    }

    pub fn get_violated_assumption(&self) -> Predicate {
        if let CSPSolverStateInternal::InfeasibleUnderAssumptions {
            violated_assumption,
        } = self.internal_state
        {
            violated_assumption
        } else {
            panic!(
                "Cannot extract violated assumption without getting the solver into the infeasible
                 under assumptions state."
            );
        }
    }

    pub(crate) fn get_conflict_info(&self) -> StoredConflictInfo {
        match &self.internal_state {
            CSPSolverStateInternal::Conflict { conflict_info } => conflict_info.clone(),
            CSPSolverStateInternal::InfeasibleUnderAssumptions {
                violated_assumption,
            } => StoredConflictInfo::EmptyDomain {
                conflict_nogood: vec![*violated_assumption, !(*violated_assumption)].into(),
            },
            _ => {
                panic!("Cannot extract conflict clause if solver is not in a conflict.");
            }
        }
    }

    pub fn timeout(&self) -> bool {
        matches!(self.internal_state, CSPSolverStateInternal::Timeout)
    }

    pub fn has_solution(&self) -> bool {
        matches!(
            self.internal_state,
            CSPSolverStateInternal::ContainsSolution
        )
    }

    pub(crate) fn declare_ready(&mut self) {
        self.internal_state = CSPSolverStateInternal::Ready;
    }

    pub fn declare_solving(&mut self) {
        pumpkin_assert_simple!((self.is_ready() || self.is_conflicting()) && !self.is_infeasible());
        self.internal_state = CSPSolverStateInternal::Solving;
    }

    fn declare_infeasible(&mut self) {
        self.internal_state = CSPSolverStateInternal::Infeasible;
    }

    fn declare_conflict(&mut self, conflict_info: StoredConflictInfo) {
        pumpkin_assert_simple!(!self.is_conflicting());
        self.internal_state = CSPSolverStateInternal::Conflict { conflict_info };
    }

    fn declare_solution_found(&mut self) {
        pumpkin_assert_simple!(!self.is_infeasible());
        self.internal_state = CSPSolverStateInternal::ContainsSolution;
    }

    fn declare_timeout(&mut self) {
        pumpkin_assert_simple!(!self.is_infeasible());
        self.internal_state = CSPSolverStateInternal::Timeout;
    }

    fn declare_infeasible_under_assumptions(&mut self, violated_assumption: Predicate) {
        pumpkin_assert_simple!(!self.is_infeasible());
        self.internal_state = CSPSolverStateInternal::InfeasibleUnderAssumptions {
            violated_assumption,
        }
    }
}

struct DummyBrancher;
impl Brancher for DummyBrancher {
    fn next_decision(&mut self, _context: &mut SelectionContext) -> Option<Predicate> {
        todo!()
    }
}

#[cfg(test)]
mod tests {
    use super::ConstraintSatisfactionSolver;
    use super::CoreExtractionResult;
    use crate::basic_types::CSPSolverExecutionFlag;
    use crate::predicate;
    use crate::predicates::Predicate;
    use crate::propagators::linear_not_equal::LinearNotEqualPropagator;
    use crate::termination::Indefinite;
    use crate::variables::TransformableVariable;
    use crate::DefaultBrancher;

    fn is_same_core(core1: &[Predicate], core2: &[Predicate]) -> bool {
        core1.len() == core2.len() && core2.iter().all(|lit| core1.contains(lit))
    }

    fn is_result_the_same(res1: &CoreExtractionResult, res2: &CoreExtractionResult) -> bool {
        match (res1, res2) {
            (
                CoreExtractionResult::ConflictingAssumption(assumption1),
                CoreExtractionResult::ConflictingAssumption(assumption2),
            ) => assumption1 == assumption2,
            (CoreExtractionResult::Core(core1), CoreExtractionResult::Core(core2)) => {
                is_same_core(core1, core2)
            }
            _ => false,
        }
    }

    fn run_test(
        mut solver: ConstraintSatisfactionSolver,
        assumptions: Vec<Predicate>,
        expected_flag: CSPSolverExecutionFlag,
        expected_result: CoreExtractionResult,
    ) {
        let mut brancher = DefaultBrancher::default_over_all_variables(&solver.assignments);
        let flag = solver.solve_under_assumptions(&assumptions, &mut Indefinite, &mut brancher);
        assert!(flag == expected_flag, "The flags do not match.");

        if matches!(flag, CSPSolverExecutionFlag::Infeasible) {
            assert!(
                is_result_the_same(
                    &solver.extract_clausal_core(&mut brancher),
                    &expected_result
                ),
                "The result is not the same"
            );
        }
    }

    fn create_instance1() -> (ConstraintSatisfactionSolver, Vec<Predicate>) {
        let mut solver = ConstraintSatisfactionSolver::default();
        let lit1 = solver.create_new_literal(None).get_true_predicate();
        let lit2 = solver.create_new_literal(None).get_true_predicate();

        let _ = solver.add_clause([lit1, lit2]);
        let _ = solver.add_clause([lit1, !lit2]);
        let _ = solver.add_clause([!lit1, lit2]);
        (solver, vec![lit1, lit2])
    }

    #[test]
    fn core_extraction_unit_core() {
        let mut solver = ConstraintSatisfactionSolver::default();
        let lit1 = solver.create_new_literal(None).get_true_predicate();
        let _ = solver.add_clause(vec![lit1]);

        run_test(
            solver,
            vec![!lit1],
            CSPSolverExecutionFlag::Infeasible,
            CoreExtractionResult::Core(vec![!lit1]),
        )
    }

    #[test]
    fn simple_core_extraction_1_1() {
        let (solver, lits) = create_instance1();
        run_test(
            solver,
            vec![!lits[0], !lits[1]],
            CSPSolverExecutionFlag::Infeasible,
            CoreExtractionResult::Core(vec![!lits[0]]),
        )
    }

    #[test]
    fn simple_core_extraction_1_2() {
        let (solver, lits) = create_instance1();
        run_test(
            solver,
            vec![!lits[1], !lits[0]],
            CSPSolverExecutionFlag::Infeasible,
            CoreExtractionResult::Core(vec![!lits[1]]),
        );
    }

    #[test]
    fn simple_core_extraction_1_infeasible() {
        let (mut solver, lits) = create_instance1();
        let _ = solver.add_clause([!lits[0], !lits[1]]);
        run_test(
            solver,
            vec![!lits[1], !lits[0]],
            CSPSolverExecutionFlag::Infeasible,
            CoreExtractionResult::Core(vec![]),
        );
    }

    #[test]
    fn simple_core_extraction_1_core_conflicting() {
        let (solver, lits) = create_instance1();
        run_test(
            solver,
            vec![!lits[1], lits[1]],
            CSPSolverExecutionFlag::Infeasible,
            CoreExtractionResult::ConflictingAssumption(!lits[1]),
        );
    }
    fn create_instance2() -> (ConstraintSatisfactionSolver, Vec<Predicate>) {
        let mut solver = ConstraintSatisfactionSolver::default();
        let lit1 = solver.create_new_literal(None).get_true_predicate();
        let lit2 = solver.create_new_literal(None).get_true_predicate();
        let lit3 = solver.create_new_literal(None).get_true_predicate();

        let _ = solver.add_clause([lit1, lit2, lit3]);
        let _ = solver.add_clause([lit1, !lit2, lit3]);
        (solver, vec![lit1, lit2, lit3])
    }

    #[test]
    fn simple_core_extraction_2_1() {
        let (solver, lits) = create_instance2();
        run_test(
            solver,
            vec![!lits[0], lits[1], !lits[2]],
            CSPSolverExecutionFlag::Infeasible,
            CoreExtractionResult::Core(vec![!lits[0], lits[1], !lits[2]]),
        );
    }

    #[test]
    fn simple_core_extraction_2_long_assumptions_with_inconsistency_at_the_end() {
        let (solver, lits) = create_instance2();
        run_test(
            solver,
            vec![!lits[0], lits[1], !lits[2], lits[0]],
            CSPSolverExecutionFlag::Infeasible,
            CoreExtractionResult::ConflictingAssumption(!lits[0]),
        );
    }

    #[test]
    fn simple_core_extraction_2_inconsistent_long_assumptions() {
        let (solver, lits) = create_instance2();
        run_test(
            solver,
            vec![!lits[0], !lits[0], !lits[1], !lits[1], lits[0]],
            CSPSolverExecutionFlag::Infeasible,
            CoreExtractionResult::ConflictingAssumption(!lits[0]),
        );
    }
    fn create_instance3() -> (ConstraintSatisfactionSolver, Vec<Predicate>) {
        let mut solver = ConstraintSatisfactionSolver::default();

        let lit1 = solver.create_new_literal(None).get_true_predicate();
        let lit2 = solver.create_new_literal(None).get_true_predicate();
        let lit3 = solver.create_new_literal(None).get_true_predicate();

        let _ = solver.add_clause([lit1, lit2, lit3]);
        (solver, vec![lit1, lit2, lit3])
    }

    #[test]
    fn simple_core_extraction_3_1() {
        let (solver, lits) = create_instance3();
        run_test(
            solver,
            vec![!lits[0], !lits[1], !lits[2]],
            CSPSolverExecutionFlag::Infeasible,
            CoreExtractionResult::Core(vec![!lits[0], !lits[1], !lits[2]]),
        );
    }

    #[test]
    fn simple_core_extraction_3_2() {
        let (solver, lits) = create_instance3();
        run_test(
            solver,
            vec![!lits[0], !lits[1]],
            CSPSolverExecutionFlag::Feasible,
            CoreExtractionResult::Core(vec![]), // will be ignored in the test
        );
    }

    #[test]
    fn core_extraction_equality_assumption() {
        let mut solver = ConstraintSatisfactionSolver::default();

        let x = solver.create_new_integer_variable(0, 10, None);
        let y = solver.create_new_integer_variable(0, 10, None);
        let z = solver.create_new_integer_variable(0, 10, None);

        let result = solver.add_propagator(
            LinearNotEqualPropagator::new([x.scaled(1), y.scaled(-1)].into(), 0),
            None,
        );
        assert!(result.is_ok());
        run_test(
            solver,
            vec![
                predicate!(x >= 5),
                predicate!(z != 10),
                predicate!(y == 5),
                predicate!(x <= 5),
            ],
            CSPSolverExecutionFlag::Infeasible,
            CoreExtractionResult::Core(vec![predicate!(x == 5), predicate!(y == 5)]),
        )
    }

    #[test]
    fn new_domain_with_negative_lower_bound() {
        let lb = -2;
        let ub = 2;

        let mut solver = ConstraintSatisfactionSolver::default();
        let domain_id = solver.create_new_integer_variable(lb, ub, None);

        assert_eq!(lb, solver.assignments.get_lower_bound(domain_id));

        assert_eq!(ub, solver.assignments.get_upper_bound(domain_id));

        assert!(!solver
            .assignments
            .is_predicate_satisfied(predicate![domain_id == lb]));

        for value in (lb + 1)..ub {
            let predicate = predicate![domain_id >= value];

            assert!(!solver.assignments.is_predicate_satisfied(predicate));

            assert!(!solver
                .assignments
                .is_predicate_satisfied(predicate![domain_id == value]));
        }

        assert!(!solver
            .assignments
            .is_predicate_satisfied(predicate![domain_id == ub]));
    }

    #[test]
    fn check_can_compute_1uip_with_propagator_initialisation_conflict() {
        let mut solver = ConstraintSatisfactionSolver::default();

        let x = solver.create_new_integer_variable(1, 1, None);
        let y = solver.create_new_integer_variable(2, 2, None);

        let propagator = LinearNotEqualPropagator::new(Box::new([x, y]), 3);
        let result = solver.add_propagator(propagator, None);
        assert!(result.is_err());
    }
}<|MERGE_RESOLUTION|>--- conflicted
+++ resolved
@@ -26,11 +26,7 @@
 use super::variables::Literal;
 use super::DomainFaithfulness;
 use super::ResolutionResolver;
-<<<<<<< HEAD
-use super::StateChange;
-=======
 use super::StatefulAssignments;
->>>>>>> 8cb6164c
 use crate::basic_types::moving_averages::MovingAverage;
 use crate::basic_types::CSPSolverExecutionFlag;
 use crate::basic_types::ConstraintOperationError;
@@ -40,7 +36,6 @@
 use crate::basic_types::Random;
 use crate::basic_types::SolutionReference;
 use crate::basic_types::StoredConflictInfo;
-use crate::basic_types::Trail;
 use crate::branching::Brancher;
 use crate::branching::SelectionContext;
 use crate::engine::conflict_analysis::ConflictResolver as Resolver;
@@ -152,13 +147,8 @@
     /// The resolver which is used upon a conflict.
     conflict_resolver: Box<dyn Resolver>,
 
-<<<<<<< HEAD
-    pub(crate) stateful_trail: Trail<StateChange>,
-    pub(crate) domain_faithfulness: DomainFaithfulness,
-=======
     pub(crate) domain_faithfulness: DomainFaithfulness,
     pub(crate) stateful_assignments: StatefulAssignments,
->>>>>>> 8cb6164c
 }
 
 impl Default for ConstraintSatisfactionSolver {
@@ -267,11 +257,7 @@
         propagators: &mut PropagatorStore,
         propagator_queue: &mut PropagatorQueue,
         assignments: &mut Assignments,
-<<<<<<< HEAD
-        stateful_trail: &mut Trail<StateChange>,
-=======
         stateful_assignments: &mut StatefulAssignments,
->>>>>>> 8cb6164c
     ) {
         pumpkin_assert_moderate!(
             propagators[Self::get_nogood_propagator_id()].name() == "NogoodPropagator"
@@ -288,11 +274,7 @@
             propagators,
             propagator_queue,
             assignments,
-<<<<<<< HEAD
-            stateful_trail,
-=======
             stateful_assignments,
->>>>>>> 8cb6164c
         );
     }
 
@@ -303,15 +285,9 @@
         propagators: &mut PropagatorStore,
         propagator_queue: &mut PropagatorQueue,
         assignments: &mut Assignments,
-<<<<<<< HEAD
-        stateful_trail: &mut Trail<StateChange>,
-    ) {
-        let context = StatefulPropagationContext::new(stateful_trail, assignments);
-=======
         stateful_assignments: &mut StatefulAssignments,
     ) {
         let context = StatefulPropagationContext::new(stateful_assignments, assignments);
->>>>>>> 8cb6164c
 
         let enqueue_decision = propagators[propagator_id].notify(context, local_id, event.into());
 
@@ -339,11 +315,7 @@
                     info!("Reached eq");
                     self.domain_faithfulness.has_been_updated(
                         predicate!(domain == self.assignments.get_assigned_value(&domain).unwrap()),
-<<<<<<< HEAD
-                        &mut self.stateful_trail,
-=======
                         &mut self.stateful_assignments,
->>>>>>> 8cb6164c
                         &self.assignments,
                     );
                 }
@@ -351,11 +323,7 @@
                     info!("Reached lb");
                     self.domain_faithfulness.has_been_updated(
                         predicate!(domain >= self.assignments.get_lower_bound(domain)),
-<<<<<<< HEAD
-                        &mut self.stateful_trail,
-=======
                         &mut self.stateful_assignments,
->>>>>>> 8cb6164c
                         &self.assignments,
                     );
                 }
@@ -363,11 +331,7 @@
                     info!("Reached ub");
                     self.domain_faithfulness.has_been_updated(
                         predicate!(domain <= self.assignments.get_upper_bound(domain)),
-<<<<<<< HEAD
-                        &mut self.stateful_trail,
-=======
                         &mut self.stateful_assignments,
->>>>>>> 8cb6164c
                         &self.assignments,
                     );
                 }
@@ -378,11 +342,7 @@
                         .for_each(|value| {
                             self.domain_faithfulness.has_been_updated(
                                 predicate!(domain != value),
-<<<<<<< HEAD
-                                &mut self.stateful_trail,
-=======
                                 &mut self.stateful_assignments,
->>>>>>> 8cb6164c
                                 &self.assignments,
                             );
                         })
@@ -394,11 +354,7 @@
                 &mut self.propagators,
                 &mut self.propagator_queue,
                 &mut self.assignments,
-<<<<<<< HEAD
-                &mut self.stateful_trail,
-=======
                 &mut self.stateful_assignments,
->>>>>>> 8cb6164c
             );
             // Now notify other propagators subscribed to this event.
             for propagator_var in self.watch_list_cp.get_affected_propagators(event, domain) {
@@ -411,11 +367,7 @@
                     &mut self.propagators,
                     &mut self.propagator_queue,
                     &mut self.assignments,
-<<<<<<< HEAD
-                    &mut self.stateful_trail,
-=======
                     &mut self.stateful_assignments,
->>>>>>> 8cb6164c
                 );
             }
         }
@@ -488,13 +440,8 @@
             proof_log: &mut self.internal_parameters.proof_log,
             is_completing_proof: true,
             unit_nogood_step_ids: &self.unit_nogood_step_ids,
-<<<<<<< HEAD
-            stateful_trail: &mut self.stateful_trail,
-            domain_faithfulness: &mut self.domain_faithfulness,
-=======
             domain_faithfulness: &mut self.domain_faithfulness,
             stateful_assignments: &mut self.stateful_assignments,
->>>>>>> 8cb6164c
         };
 
         let result = self
@@ -534,13 +481,8 @@
                 ConflictResolver::UIP => Box::new(ResolutionResolver::default()),
             },
             internal_parameters: solver_options,
-<<<<<<< HEAD
-            stateful_trail: Trail::default(),
-            domain_faithfulness: DomainFaithfulness::default(),
-=======
             domain_faithfulness: DomainFaithfulness::default(),
             stateful_assignments: StatefulAssignments::default(),
->>>>>>> 8cb6164c
         };
 
         // As a convention, the assignments contain a dummy domain_id=0, which represents a 0-1
@@ -785,13 +727,8 @@
                     proof_log: &mut self.internal_parameters.proof_log,
                     is_completing_proof: false,
                     unit_nogood_step_ids: &self.unit_nogood_step_ids,
-<<<<<<< HEAD
-                    stateful_trail: &mut self.stateful_trail,
-                    domain_faithfulness: &mut self.domain_faithfulness,
-=======
                     domain_faithfulness: &mut self.domain_faithfulness,
                     stateful_assignments: &mut self.stateful_assignments,
->>>>>>> 8cb6164c
                 };
 
                 let mut resolver = ResolutionResolver::with_mode(AnalysisMode::AllDecision);
@@ -862,13 +799,8 @@
                 &mut self.backtrack_event_drain,
                 0,
                 brancher,
-<<<<<<< HEAD
-                &mut self.stateful_trail,
-                &mut self.domain_faithfulness,
-=======
                 &mut self.domain_faithfulness,
                 &mut self.stateful_assignments,
->>>>>>> 8cb6164c
             );
             self.state.declare_ready();
         }
@@ -1005,11 +937,7 @@
 
     pub(crate) fn declare_new_decision_level(&mut self) {
         self.assignments.increase_decision_level();
-<<<<<<< HEAD
-        self.stateful_trail.increase_decision_level();
-=======
         self.stateful_assignments.increase_decision_level();
->>>>>>> 8cb6164c
         self.reason_store.increase_decision_level();
         info!(
             "New decision level: {}",
@@ -1049,13 +977,8 @@
             proof_log: &mut self.internal_parameters.proof_log,
             is_completing_proof: false,
             unit_nogood_step_ids: &self.unit_nogood_step_ids,
-<<<<<<< HEAD
-            stateful_trail: &mut self.stateful_trail,
-            domain_faithfulness: &mut self.domain_faithfulness,
-=======
             domain_faithfulness: &mut self.domain_faithfulness,
             stateful_assignments: &mut self.stateful_assignments,
->>>>>>> 8cb6164c
         };
 
         let learned_nogood = self
@@ -1130,7 +1053,6 @@
             &mut self.semantic_minimiser,
             &mut self.domain_faithfulness,
             Self::get_nogood_propagator_id(),
-            &mut self.stateful_trail,
         );
 
         ConstraintSatisfactionSolver::add_asserting_nogood_to_nogood_propagator(
@@ -1194,13 +1116,8 @@
             &mut self.backtrack_event_drain,
             0,
             brancher,
-<<<<<<< HEAD
-            &mut self.stateful_trail,
-            &mut self.domain_faithfulness,
-=======
             &mut self.domain_faithfulness,
             &mut self.stateful_assignments,
->>>>>>> 8cb6164c
         );
 
         self.restart_strategy.notify_restart();
@@ -1221,13 +1138,8 @@
         backtrack_event_drain: &mut Vec<(IntDomainEvent, DomainId)>,
         backtrack_level: usize,
         brancher: &mut BrancherType,
-<<<<<<< HEAD
-        stateful_trail: &mut Trail<StateChange>,
-        domain_faithfulness: &mut DomainFaithfulness,
-=======
         domain_faithfulness: &mut DomainFaithfulness,
         stateful_assignments: &mut StatefulAssignments,
->>>>>>> 8cb6164c
     ) {
         info!("Backtracking to level {backtrack_level}");
         pumpkin_assert_simple!(backtrack_level < assignments.get_decision_level());
@@ -1245,14 +1157,8 @@
             .for_each(|(domain_id, previous_value)| {
                 brancher.on_unassign_integer(*domain_id, *previous_value)
             });
-<<<<<<< HEAD
-        stateful_trail
-            .synchronise(backtrack_level)
-            .for_each(|change| change.undo());
-=======
 
         stateful_assignments.synchronise(backtrack_level);
->>>>>>> 8cb6164c
 
         *last_notified_cp_trail_index = assignments.num_trail_entries();
 
@@ -1342,7 +1248,6 @@
                     &mut self.semantic_minimiser,
                     &mut self.domain_faithfulness,
                     propagator_id,
-                    &mut self.stateful_trail,
                 );
                 propagator.propagate(context)
             };
@@ -1549,11 +1454,7 @@
 
         let mut initialisation_context = PropagatorInitialisationContext::new(
             &mut self.watch_list_cp,
-<<<<<<< HEAD
-            &mut self.stateful_trail,
-=======
             &mut self.stateful_assignments,
->>>>>>> 8cb6164c
             new_propagator_id,
             &mut self.assignments,
         );
@@ -1609,7 +1510,6 @@
             &mut self.semantic_minimiser,
             &mut self.domain_faithfulness,
             Self::get_nogood_propagator_id(),
-            &mut self.stateful_trail,
         );
         let nogood_propagator_id = Self::get_nogood_propagator_id();
         ConstraintSatisfactionSolver::add_nogood_to_nogood_propagator(
