--- conflicted
+++ resolved
@@ -104,38 +104,22 @@
 #[macro_export]
 macro_rules! predicate {
     ($($var:ident).+$([$index:expr])? >= $bound:expr) => {{
-<<<<<<< HEAD
-        #[allow(unused)]
-=======
-        #[allow(unused, reason = "Could be imported twice")]
->>>>>>> 3af83423
+        #[allow(unused, reason = "Could be imported twice")]
         use $crate::predicates::PredicateConstructor;
         $($var).+$([$index])?.lower_bound_predicate($bound)
     }};
     ($($var:ident).+$([$index:expr])? <= $bound:expr) => {{
-<<<<<<< HEAD
-        #[allow(unused)]
-=======
-        #[allow(unused, reason = "Could be imported twice")]
->>>>>>> 3af83423
+        #[allow(unused, reason = "Could be imported twice")]
         use $crate::predicates::PredicateConstructor;
         $($var).+$([$index])?.upper_bound_predicate($bound)
     }};
     ($($var:ident).+$([$index:expr])? == $value:expr) => {{
-<<<<<<< HEAD
-        #[allow(unused)]
-=======
-        #[allow(unused, reason = "Could be imported twice")]
->>>>>>> 3af83423
+        #[allow(unused, reason = "Could be imported twice")]
         use $crate::predicates::PredicateConstructor;
         $($var).+$([$index])?.equality_predicate($value)
     }};
     ($($var:ident).+$([$index:expr])? != $value:expr) => {{
-<<<<<<< HEAD
-        #[allow(unused)]
-=======
-        #[allow(unused, reason = "Could be imported twice")]
->>>>>>> 3af83423
+        #[allow(unused, reason = "Could be imported twice")]
         use $crate::predicates::PredicateConstructor;
         $($var).+$([$index])?.disequality_predicate($value)
     }};
