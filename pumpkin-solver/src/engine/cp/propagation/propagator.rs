use downcast_rs::impl_downcast;
use downcast_rs::Downcast;

use super::contexts::StatefulPropagationContext;
use super::ExplanationContext;
use super::PropagationContext;
use super::PropagationContextMut;
use super::PropagatorInitialisationContext;
#[cfg(doc)]
use crate::basic_types::Inconsistency;
use crate::basic_types::PredicateId;
use crate::basic_types::PropagationStatusCP;
#[cfg(doc)]
use crate::create_statistics_struct;
use crate::engine::opaque_domain_event::OpaqueDomainEvent;
use crate::engine::propagation::local_id::LocalId;
#[cfg(doc)]
use crate::engine::ConstraintSatisfactionSolver;
use crate::predicates::Predicate;
use crate::predicates::PropositionalConjunction;
#[cfg(doc)]
use crate::pumpkin_asserts::PUMPKIN_ASSERT_ADVANCED;
#[cfg(doc)]
use crate::pumpkin_asserts::PUMPKIN_ASSERT_EXTREME;
use crate::statistics::statistic_logger::StatisticLogger;

// We need to use this to cast from `Box<dyn Propagator>` to `NogoodPropagator`; rust inherently
// does not allow downcasting from the trait definition to its concrete type.
impl_downcast!(Propagator);

/// All propagators implement the [`Propagator`] trait, with the exception of the
/// clausal propagator. Structs implementing the trait defines the main propagator logic with
/// regards to propagation, detecting conflicts, and providing explanations.
///
/// The only required functions are [`Propagator::name`],
/// [`Propagator::initialise_at_root`], and [`Propagator::debug_propagate_from_scratch`]; all other
/// functions have default implementations. For initial development, the required functions are
/// enough, but a more mature implementation considers all functions in most cases.
///
/// See the [`crate::engine::cp::propagation`] documentation for more details.
pub(crate) trait Propagator: Downcast {
    /// Return the name of the propagator, this is a convenience method that is used for printing.
    fn name(&self) -> &str;

    /// A propagation method that is used to help debugging.
    ///
    /// This method propagates without relying on internal data structures, hence the immutable
    /// &self parameter. It is usually best to implement this propagation method in the simplest
    /// but correct way. When the assert level is set to [`PUMPKIN_ASSERT_ADVANCED`] or
    /// [`PUMPKIN_ASSERT_EXTREME`] (see [`crate::pumpkin_asserts`]) this method will be called
    /// to double check the reasons for failures and propagations that have been reported by
    /// this propagator.
    ///
    /// Propagators are not required to propagate until a fixed point. It will be called again by
    /// the solver until no further propagations happen.
    fn debug_propagate_from_scratch(&self, context: PropagationContextMut) -> PropagationStatusCP;

    /// Propagate method that will be called during search (e.g. in
    /// [`ConstraintSatisfactionSolver::solve`]).
    ///
    /// This method extends the current partial
    /// assignments with inferred domain changes found by the
    /// [`Propagator`]. In case no conflict has been detected it should return
    /// [`Result::Ok`], otherwise it should return a [`Result::Err`] with an [`Inconsistency`] which
    /// contains the reason for the failure; either because a propagation caused an
    /// an empty domain ([`Inconsistency::EmptyDomain`]) or because the logic of the propagator
    /// found the current state to be inconsistent ([`Inconsistency::Conflict`]).
    ///
    /// Note that the failure (explanation) is given as a conjunction of predicates that lead to the
    /// failure
    ///
    /// Propagators are not required to propagate until a fixed point. It will be called
    /// again by the solver until no further propagations happen.
    ///
    /// By default, this function calls [`Propagator::debug_propagate_from_scratch`].
    fn propagate(&mut self, context: PropagationContextMut) -> PropagationStatusCP {
        self.debug_propagate_from_scratch(context)
    }

    /// Called when an event happens to one of the variables the propagator is subscribed to. It
    /// indicates whether the provided event should cause the propagator to be enqueued.
    ///
    /// This can be used to incrementally maintain data structures or perform propagations, and
    /// should only be used for computationally cheap logic. Expensive computation should be
    /// performed in the [`Propagator::propagate()`] method.
    ///
    /// By default the propagator is always enqueued for every event. Not all propagators will
    /// benefit from implementing this, so it is not required to do so.
    ///
    /// Note that the variables and events to which the propagator is subscribed to are determined
    /// upon propagator initialisation via [`Propagator::initialise_at_root`] by calling
    /// [`PropagatorInitialisationContext::register()`].
    fn notify(
        &mut self,
        _context: StatefulPropagationContext,
        _local_id: LocalId,
        _event: OpaqueDomainEvent,
    ) -> EnqueueDecision {
        EnqueueDecision::Enqueue
    }

    /// Called when an event happens to one of the variables the propagator is subscribed to. This
    /// method is called during backtrack when the domain of a variable has been undone.
    ///
    /// This can be used to incrementally maintain data structures or perform propagations, and
    /// should only be used for computationally cheap logic. Expensive computation should be
    /// performed in the [`Propagator::propagate`] method.
    ///
    /// By default the propagator does nothing when this method is called. Not all propagators will
    /// benefit from implementing this, so it is not required to do so.
    ///
    /// Note that the variables and events to which the propagator is subscribed to are determined
    /// upon propagator initialisation via [`Propagator::initialise_at_root`] by calling
    /// [`PropagatorInitialisationContext::register()`].
    fn notify_backtrack(
        &mut self,
        _context: PropagationContext,
        _local_id: LocalId,
        _event: OpaqueDomainEvent,
    ) {
    }

    fn notify_predicate_id_satisfied(&mut self, _predicate_id: PredicateId) {}

<<<<<<< HEAD
    #[allow(dead_code)]
=======
    #[allow(dead_code, reason = "Will be part of the public API")]
>>>>>>> 3af83423
    fn notify_predicate_id_falsified(&mut self, _predicate_id: PredicateId) {}

    /// Called each time the [`ConstraintSatisfactionSolver`] backtracks, the propagator can then
    /// update its internal data structures given the new variable domains.
    ///
    /// By default this function does nothing.
    fn synchronise(&mut self, _context: PropagationContext) {}

    /// Returns the priority of the propagator represented as an integer. Lower values mean higher
    /// priority and the priority determines the order in which propagators will be asked to
    /// propagate. It is custom for simpler propagators to have lower priority values.
    ///
    /// By default the priority is set to 3. It is expected that propagator implementations would
    /// set this value to some appropriate value.
    fn priority(&self) -> u32 {
        // setting an arbitrary priority by default
        3
    }

    /// Initialises the propagator without performing propagation. This method is called only once
    /// by the [`ConstraintSatisfactionSolver`] when the propagator is added using
    /// [`ConstraintSatisfactionSolver::add_propagator`].
    ///
    /// The method can be used to detect root-level inconsistencies and to register variables used
    /// for notifications (see [`Propagator::notify`]) by calling
    /// [`PropagatorInitialisationContext::register`].
    ///
    /// The solver will call this before any call to [`Propagator::propagate`] is made.
    fn initialise_at_root(
        &mut self,
        _: &mut PropagatorInitialisationContext,
    ) -> Result<(), PropositionalConjunction>;

    /// A check whether this propagator can detect an inconsistency.
    ///
    /// By implementing this function, if the propagator is reified, it can propagate the
    /// reification literal based on the detected inconsistency. Yet, an implementation is not
    /// needed for correctness, as [`Propagator::propagate`] should still check for
    /// inconsistency as well.
    fn detect_inconsistency(
        &self,
        _context: StatefulPropagationContext,
    ) -> Option<PropositionalConjunction> {
        None
    }

    /// Hook which is called when a propagation was done with a lazy reason.
    ///
    /// The code which was attached to the propagation through [`Reason::DynamicLazy`] is given, as
    /// well as a context object which defines what can be inspected from the solver to build the
    /// explanation.
    fn lazy_explanation(&mut self, _code: u64, _context: ExplanationContext) -> &[Predicate] {
        panic!(
            "{}",
            format!(
                "Propagator {} does not support lazy explanations.",
                self.name()
            )
        );
    }
    /// Logs statistics of the propagator using the provided [`StatisticLogger`].
    ///
    /// It is recommended to create a struct through the [`create_statistics_struct!`] macro!
    fn log_statistics(&self, _statistic_logger: StatisticLogger) {}
}

/// Indicator of what to do when a propagator is notified.
#[derive(Clone, Copy, Debug, PartialEq, Eq)]
pub(crate) enum EnqueueDecision {
    /// The propagator should be enqueued.
    Enqueue,
    /// The propagator should not be enqueued.
    Skip,
}<|MERGE_RESOLUTION|>--- conflicted
+++ resolved
@@ -122,11 +122,7 @@
 
     fn notify_predicate_id_satisfied(&mut self, _predicate_id: PredicateId) {}
 
-<<<<<<< HEAD
-    #[allow(dead_code)]
-=======
     #[allow(dead_code, reason = "Will be part of the public API")]
->>>>>>> 3af83423
     fn notify_predicate_id_falsified(&mut self, _predicate_id: PredicateId) {}
 
     /// Called each time the [`ConstraintSatisfactionSolver`] backtracks, the propagator can then
