mod assignments;
pub(crate) mod domain_events;
mod event_sink;
pub(crate) mod opaque_domain_event;
pub(crate) mod propagation;
mod propagator_queue;
pub(crate) mod reason;
mod stateful;
pub(crate) mod test_solver;
mod watch_list_cp;

pub(crate) use assignments::Assignments;
pub(crate) use assignments::EmptyDomain;
pub(crate) use propagator_queue::PropagatorQueue;
pub(crate) use stateful::*;
pub(crate) use watch_list_cp::IntDomainEvent;
pub(crate) use watch_list_cp::WatchListCP;
pub(crate) use watch_list_cp::Watchers;

#[cfg(test)]
mod tests {
    use assignments::Assignments;

    use crate::basic_types::Trail;
    use crate::conjunction;
    use crate::engine::conflict_analysis::SemanticMinimiser;
    use crate::engine::cp::assignments;
    use crate::engine::propagation::PropagationContextMut;
    use crate::engine::propagation::PropagatorId;
    use crate::engine::reason::ReasonStore;
<<<<<<< HEAD
    use crate::engine::DomainFaithfulness;
=======
    use crate::engine::StatefulAssignments;
>>>>>>> 5da11b80

    #[test]
    fn test_no_update_reason_store_if_no_update_lower_bound() {
        let mut assignments = Assignments::default();
        let mut stateful_assignments = StatefulAssignments::default();
        let domain = assignments.grow(5, 10);

        let mut reason_store = ReasonStore::default();
        assert_eq!(reason_store.len(), 0);
        {
            let mut semantic_miniser = SemanticMinimiser::default();
            let mut domain_faithfulness = DomainFaithfulness::default();
            let mut stateful_trail = Trail::default();
            let mut context = PropagationContextMut::new(
                &mut stateful_assignments,
                &mut assignments,
                &mut reason_store,
                &mut semantic_miniser,
                &mut domain_faithfulness,
                PropagatorId(0),
                &mut stateful_trail,
            );

            let result = context.set_lower_bound(&domain, 2, conjunction!());
            assert!(result.is_ok());
        }
        assert_eq!(reason_store.len(), 0);
    }

    #[test]
    fn test_no_update_reason_store_if_no_update_upper_bound() {
        let mut assignments = Assignments::default();
        let mut stateful_assignments = StatefulAssignments::default();
        let domain = assignments.grow(5, 10);

        let mut reason_store = ReasonStore::default();

        assert_eq!(reason_store.len(), 0);
        {
            let mut semantic_miniser = SemanticMinimiser::default();
            let mut domain_faithfulness = DomainFaithfulness::default();
            let mut stateful_trail = Trail::default();

            let mut context = PropagationContextMut::new(
                &mut stateful_assignments,
                &mut assignments,
                &mut reason_store,
                &mut semantic_miniser,
                &mut domain_faithfulness,
                PropagatorId(0),
                &mut stateful_trail,
            );

            let result = context.set_upper_bound(&domain, 15, conjunction!());
            assert!(result.is_ok());
        }
        assert_eq!(reason_store.len(), 0);
    }

    #[test]
    fn test_no_update_reason_store_if_no_update_remove() {
        let mut assignments = Assignments::default();
        let mut stateful_assignments = StatefulAssignments::default();
        let domain = assignments.grow(5, 10);

        let mut reason_store = ReasonStore::default();

        assert_eq!(reason_store.len(), 0);
        {
            let mut semantic_miniser = SemanticMinimiser::default();
            let mut domain_faithfulness = DomainFaithfulness::default();
            let mut stateful_trail = Trail::default();

            let mut context = PropagationContextMut::new(
                &mut stateful_assignments,
                &mut assignments,
                &mut reason_store,
                &mut semantic_miniser,
                &mut domain_faithfulness,
                PropagatorId(0),
                &mut stateful_trail,
            );

            let result = context.remove(&domain, 15, conjunction!());
            assert!(result.is_ok());
        }
        assert_eq!(reason_store.len(), 0);
    }
}<|MERGE_RESOLUTION|>--- conflicted
+++ resolved
@@ -21,18 +21,14 @@
 mod tests {
     use assignments::Assignments;
 
-    use crate::basic_types::Trail;
     use crate::conjunction;
     use crate::engine::conflict_analysis::SemanticMinimiser;
     use crate::engine::cp::assignments;
     use crate::engine::propagation::PropagationContextMut;
     use crate::engine::propagation::PropagatorId;
     use crate::engine::reason::ReasonStore;
-<<<<<<< HEAD
     use crate::engine::DomainFaithfulness;
-=======
     use crate::engine::StatefulAssignments;
->>>>>>> 5da11b80
 
     #[test]
     fn test_no_update_reason_store_if_no_update_lower_bound() {
@@ -45,7 +41,6 @@
         {
             let mut semantic_miniser = SemanticMinimiser::default();
             let mut domain_faithfulness = DomainFaithfulness::default();
-            let mut stateful_trail = Trail::default();
             let mut context = PropagationContextMut::new(
                 &mut stateful_assignments,
                 &mut assignments,
@@ -53,7 +48,6 @@
                 &mut semantic_miniser,
                 &mut domain_faithfulness,
                 PropagatorId(0),
-                &mut stateful_trail,
             );
 
             let result = context.set_lower_bound(&domain, 2, conjunction!());
@@ -74,7 +68,6 @@
         {
             let mut semantic_miniser = SemanticMinimiser::default();
             let mut domain_faithfulness = DomainFaithfulness::default();
-            let mut stateful_trail = Trail::default();
 
             let mut context = PropagationContextMut::new(
                 &mut stateful_assignments,
@@ -83,7 +76,6 @@
                 &mut semantic_miniser,
                 &mut domain_faithfulness,
                 PropagatorId(0),
-                &mut stateful_trail,
             );
 
             let result = context.set_upper_bound(&domain, 15, conjunction!());
@@ -104,7 +96,6 @@
         {
             let mut semantic_miniser = SemanticMinimiser::default();
             let mut domain_faithfulness = DomainFaithfulness::default();
-            let mut stateful_trail = Trail::default();
 
             let mut context = PropagationContextMut::new(
                 &mut stateful_assignments,
@@ -113,7 +104,6 @@
                 &mut semantic_miniser,
                 &mut domain_faithfulness,
                 PropagatorId(0),
-                &mut stateful_trail,
             );
 
             let result = context.remove(&domain, 15, conjunction!());
