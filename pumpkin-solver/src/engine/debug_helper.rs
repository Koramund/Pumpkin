--- conflicted
+++ resolved
@@ -13,13 +13,9 @@
 use super::reason::ReasonStore;
 use super::ConstraintSatisfactionSolver;
 use super::DomainFaithfulness;
-<<<<<<< HEAD
-=======
 use super::StatefulAssignments;
->>>>>>> 8cb6164c
 use crate::basic_types::Inconsistency;
 use crate::basic_types::PropositionalConjunction;
-use crate::basic_types::Trail;
 use crate::engine::cp::Assignments;
 use crate::engine::propagation::PropagationContextMut;
 use crate::engine::propagation::Propagator;
@@ -81,10 +77,6 @@
             let mut reason_store = Default::default();
             let mut semantic_minimiser = SemanticMinimiser::default();
             let mut domain_faithfulness = DomainFaithfulness::default();
-<<<<<<< HEAD
-            let mut trail = Trail::default();
-=======
->>>>>>> 8cb6164c
             let context = PropagationContextMut::new(
                 &mut stateful_assignments_clone,
                 &mut assignments_clone,
@@ -92,7 +84,6 @@
                 &mut semantic_minimiser,
                 &mut domain_faithfulness,
                 PropagatorId(propagator_id as u32),
-                &mut trail,
             );
             let propagation_status_cp = propagator.debug_propagate_from_scratch(context);
 
@@ -244,10 +235,6 @@
                 let mut reason_store = Default::default();
                 let mut semantic_minimiser = SemanticMinimiser::default();
                 let mut domain_faithfulness = DomainFaithfulness::default();
-<<<<<<< HEAD
-                let mut trail = Trail::default();
-=======
->>>>>>> 8cb6164c
                 let context = PropagationContextMut::new(
                     &mut stateful_assignments_clone,
                     &mut assignments_clone,
@@ -255,7 +242,6 @@
                     &mut semantic_minimiser,
                     &mut domain_faithfulness,
                     propagator_id,
-                    &mut trail,
                 );
                 let debug_propagation_status_cp = propagator.debug_propagate_from_scratch(context);
 
@@ -362,10 +348,6 @@
                     let num_predicates_before = assignments_clone.num_trail_entries();
 
                     let mut domain_faithfulness = DomainFaithfulness::default();
-<<<<<<< HEAD
-                    let mut trail = Trail::default();
-=======
->>>>>>> 8cb6164c
                     let context = PropagationContextMut::new(
                         &mut stateful_assignments_clone,
                         &mut assignments_clone,
@@ -373,7 +355,6 @@
                         &mut semantic_minimiser,
                         &mut domain_faithfulness,
                         propagator_id,
-                        &mut trail,
                     );
                     let debug_propagation_status_cp =
                         propagator.debug_propagate_from_scratch(context);
@@ -432,10 +413,6 @@
             let mut reason_store = Default::default();
             let mut semantic_minimiser = SemanticMinimiser::default();
             let mut domain_faithfulness = DomainFaithfulness::default();
-<<<<<<< HEAD
-            let mut trail = Trail::default();
-=======
->>>>>>> 8cb6164c
             let context = PropagationContextMut::new(
                 &mut stateful_assignments_clone,
                 &mut assignments_clone,
@@ -443,7 +420,6 @@
                 &mut semantic_minimiser,
                 &mut domain_faithfulness,
                 propagator_id,
-                &mut trail,
             );
             let debug_propagation_status_cp = propagator.debug_propagate_from_scratch(context);
             assert!(
@@ -500,10 +476,6 @@
                 let mut reason_store = Default::default();
                 let mut semantic_minimiser = SemanticMinimiser::default();
                 let mut domain_faithfulness = DomainFaithfulness::default();
-<<<<<<< HEAD
-                let mut trail = Trail::default();
-=======
->>>>>>> 8cb6164c
                 let context = PropagationContextMut::new(
                     &mut stateful_assignments_clone,
                     &mut assignments_clone,
@@ -511,7 +483,6 @@
                     &mut semantic_minimiser,
                     &mut domain_faithfulness,
                     propagator_id,
-                    &mut trail,
                 );
                 let debug_propagation_status_cp = propagator.debug_propagate_from_scratch(context);
 
