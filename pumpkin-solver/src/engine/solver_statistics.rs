use crate::basic_types::moving_averages::CumulativeMovingAverage;
use crate::create_statistics_struct;

create_statistics_struct!(
    /// Structure responsible for storing several statistics of the solving process of the
    /// [`ConstraintSatisfactionSolver`].
    SolverStatistics {
        /// Core statistics of the solver engine (e.g. the number of decisions)
        engine_statistics: EngineStatistics,
        /// The statistics related to clause learning
        learned_clause_statistics: LearnedClauseStatistics
    }
);

create_statistics_struct!(
    /// Core statistics of the solver engine (e.g. the number of decisions)
    EngineStatistics {
        /// The number of decisions taken by the solver
        num_decisions: u64,
        /// The number of conflicts encountered by the solver
        num_conflicts: u64,
        /// The number of times the solver has restarted
        num_restarts: u64,
        /// The average number of (integer) propagations made by the solver
        num_propagations: u64,
        /// The amount of time which is spent in the solver
        time_spent_in_solver: u64,
});

create_statistics_struct!(
    /// The statistics related to clause learning
    LearnedClauseStatistics {
        /// The average number of elements in the conflict explanation
        average_conflict_size: CumulativeMovingAverage<u64>,
        /// The average number of literals removed by recursive minimisation during conflict analysis
        average_number_of_removed_literals_recursive: CumulativeMovingAverage<u64>,
        /// The average number of literals removed by semantic minimisation during conflict analysis
        average_number_of_removed_literals_semantic: CumulativeMovingAverage<u64>,
        /// The number of learned clauses which have a size of 1
        num_unit_clauses_learned: u64,
        /// The average length of the learned clauses
        average_learned_clause_length: CumulativeMovingAverage<u64>,
        /// The average number of levels which have been backtracked by the solver (e.g. when a learned clause is created)
<<<<<<< HEAD
        average_backtrack_amount: CumulativeMovingAverage,
        /// The average literal-block distance (LBD) metric for newly added learned nogoods
        average_lbd: CumulativeMovingAverage,
=======
        average_backtrack_amount: CumulativeMovingAverage<u64>,
        /// The average literal-block distance (LBD) metric for newly added learned nogoods
        average_lbd: CumulativeMovingAverage<u64>,
>>>>>>> 67c22417
});<|MERGE_RESOLUTION|>--- conflicted
+++ resolved
@@ -41,13 +41,7 @@
         /// The average length of the learned clauses
         average_learned_clause_length: CumulativeMovingAverage<u64>,
         /// The average number of levels which have been backtracked by the solver (e.g. when a learned clause is created)
-<<<<<<< HEAD
-        average_backtrack_amount: CumulativeMovingAverage,
-        /// The average literal-block distance (LBD) metric for newly added learned nogoods
-        average_lbd: CumulativeMovingAverage,
-=======
         average_backtrack_amount: CumulativeMovingAverage<u64>,
         /// The average literal-block distance (LBD) metric for newly added learned nogoods
         average_lbd: CumulativeMovingAverage<u64>,
->>>>>>> 67c22417
 });