--- conflicted
+++ resolved
@@ -25,10 +25,7 @@
 //! implementation’, in CP workshop on Techniques foR Implementing Constraint programming Systems
 //! (TRICS), 2013, pp. 1–10.
 
-<<<<<<< HEAD
-=======
 use crate::pumpkin_assert_moderate;
->>>>>>> c53eb6e1
 use crate::pumpkin_assert_simple;
 
 /// A set for keeping track of which values are still part of the original domain based on [\[1\]](https://hal.science/hal-01339250/document).
@@ -120,11 +117,7 @@
                 self.domain.len() - 1,
             );
             let element = self.domain.pop().expect("Has to have something to pop.");
-<<<<<<< HEAD
-            pumpkin_assert_simple!((self.mapping)(&element) == (self.mapping)(to_remove));
-=======
             pumpkin_assert_moderate!((self.mapping)(&element) == (self.mapping)(to_remove));
->>>>>>> c53eb6e1
             self.indices[(self.mapping)(to_remove)] = usize::MAX;
         } else if self.indices[(self.mapping)(to_remove)] < self.domain.len() {
             self.swap(
@@ -132,11 +125,7 @@
                 self.domain.len() - 1,
             );
             let element = self.domain.pop().expect("Has to have something to pop.");
-<<<<<<< HEAD
-            pumpkin_assert_simple!((self.mapping)(&element) == (self.mapping)(to_remove));
-=======
             pumpkin_assert_moderate!((self.mapping)(&element) == (self.mapping)(to_remove));
->>>>>>> c53eb6e1
             self.indices[(self.mapping)(to_remove)] = usize::MAX;
         }
         pumpkin_assert_simple!(
@@ -160,15 +149,12 @@
         self.size = self.domain.len();
     }
 
-<<<<<<< HEAD
-=======
     /// Determines whehter the `element` is contained in the domain of the sparse-set.
     pub(crate) fn contains(&self, element: &T) -> bool {
         (self.mapping)(element) < self.indices.len()
             && self.indices[(self.mapping)(element)] < self.size
     }
 
->>>>>>> c53eb6e1
     /// Accomodates the `element`.
     pub(crate) fn accommodate(&mut self, element: &T) {
         let index = (self.mapping)(element);
@@ -186,13 +172,10 @@
             self.indices[(self.mapping)(&element)] = self.domain.len();
             self.domain.push(element);
             self.swap(self.size, self.domain.len() - 1);
-<<<<<<< HEAD
             self.size += 1;
         } else if self.indices[(self.mapping)(&element)] >= self.size {
             self.swap(self.size, self.indices[(self.mapping)(&element)]);
             self.indices[(self.mapping)(&element)] = self.size;
-=======
->>>>>>> c53eb6e1
             self.size += 1;
         }
 
