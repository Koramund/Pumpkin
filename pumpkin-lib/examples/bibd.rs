//! A model for the balanced incomplete block design problem. For a formal definition of the
//! problem, see:
//! - https://w.wiki/9F4h
//! - https://mathworld.wolfram.com/BlockDesign.html
//!
//! Informally, the `BIBD(v, b, r, k, l)` problem looks for a binary `v * b` matrix such that all
//! rows sum to `r`, all columns sum to `k`, and the dot product between any two distinct rows is at
//! most `l` (any two pairs of rows have at most `l` overlapping 1s in their columns).
//!
//! The parameters are not independent, but satisfy the following conditions:
//! - `bk = vr`
//! - `l(v - 1) = r(k - 1)`
//! Hence, the problem is defined in terms of v, k, and l.

use pumpkin_lib::constraints;
use pumpkin_lib::constraints::Constraint;
use pumpkin_lib::results::ProblemSolution;
use pumpkin_lib::results::SatisfactionResult;
use pumpkin_lib::termination::Indefinite;
use pumpkin_lib::variables::DomainId;
use pumpkin_lib::Solver;

#[allow(clippy::upper_case_acronyms)]
struct BIBD {
    /// The number of rows in the matrix.
    rows: u32,
    /// The number of columns in the matrix.
    columns: u32,
    /// The sum each row should equal.
    row_sum: u32,
    /// The sum each column should equal.
    column_sum: u32,
    /// The maximum dot product between any distinct pair of rows.
    max_dot_product: u32,
}

impl BIBD {
    fn from_args() -> Option<BIBD> {
        let args = std::env::args()
            .skip(1)
            .map(|arg| arg.parse::<u32>())
            .collect::<Result<Vec<u32>, _>>()
            .ok()?;

        if args.len() != 3 {
            return None;
        }

        let v = args[0];
        let k = args[1];
        let l = args[2];

        let r = l * (v - 1) / (k - 1);
        let b = v * r / k;

        Some(Self {
            rows: v,
            columns: b,
            row_sum: r,
            column_sum: k,
            max_dot_product: l,
        })
    }
}

fn create_matrix(solver: &mut Solver, bibd: &BIBD) -> Vec<Vec<DomainId>> {
    (0..bibd.rows)
        .map(|_| {
            (0..bibd.columns)
                .map(|_| solver.new_bounded_integer(0, 1))
                .collect::<Vec<_>>()
        })
        .collect::<Vec<_>>()
}

fn main() {
    env_logger::init();

    let Some(bibd) = BIBD::from_args() else {
        eprintln!("Usage: {} <v> <k> <l>", std::env::args().next().unwrap());
        return;
    };

    println!(
        "bibd: (v = {}, b = {}, r = {}, k = {}, l = {})",
        bibd.rows, bibd.columns, bibd.row_sum, bibd.column_sum, bibd.max_dot_product
    );

    let mut solver = Solver::default();

    // Create 0-1 integer variables that make up the matrix.
    let matrix = create_matrix(&mut solver, &bibd);

    // Enforce the row sum.
    for row in matrix.iter() {
        let _ = constraints::equals(row.clone(), bibd.row_sum as i32).post(&mut solver);
    }

    // Enforce the column sum.
    for row in transpose(&matrix) {
        let _ = constraints::equals(row, bibd.column_sum as i32).post(&mut solver);
    }

    // Enforce the dot product constraint.
    // pairwise_product[r1][r2][col] = matrix[r1][col] * matrix[r2][col]
    let pairwise_product = (0..bibd.rows)
        .map(|_| create_matrix(&mut solver, &bibd))
        .collect::<Vec<_>>();

    for r1 in 0..bibd.rows as usize {
        for r2 in r1 + 1..bibd.rows as usize {
            for col in 0..bibd.columns as usize {
                let _ = constraints::times(
                    matrix[r1][col],
                    matrix[r2][col],
                    pairwise_product[r1][r2][col],
                )
                .post(&mut solver);
            }

            let _ = constraints::less_than_or_equals(
                pairwise_product[r1][r2].clone(),
                bibd.max_dot_product as i32,
            )
            .post(&mut solver);
        }
    }

<<<<<<< HEAD
    let mut brancher = IndependentVariableValueBrancher::default_over_all_variables(&solver);
    match solver.solve(&mut Indefinite, &mut brancher) {
        CSPSolverExecutionFlag::Feasible => {
=======
    let mut brancher = solver.default_brancher_over_all_propositional_variables();
    match solver.satisfy(&mut brancher, &mut Indefinite) {
        SatisfactionResult::Satisfiable(solution) => {
>>>>>>> f5fcf01d
            let row_separator = format!("{}+", "+---".repeat(bibd.columns as usize));

            for row in matrix.iter() {
                let line = row
                    .iter()
                    .map(|var| {
                        if solution.get_integer_value(*var) == 1 {
                            String::from("| * ")
                        } else {
                            String::from("|   ")
                        }
                    })
                    .collect::<String>();

                println!("{row_separator}\n{line}|");
            }

            println!("{row_separator}");
        }
        SatisfactionResult::Unsatisfiable => {
            println!("UNSATISFIABLE")
        }
        SatisfactionResult::Unknown => {
            println!("UNKNOWN")
        }
    }
}

fn transpose<T: Clone, Inner: AsRef<[T]>>(matrix: &[Inner]) -> Vec<Vec<T>> {
    let rows = matrix.len();
    let cols = matrix[0].as_ref().len();

    (0..cols)
        .map(|col| {
            (0..rows)
                .map(|row| matrix[row].as_ref()[col].clone())
                .collect()
        })
        .collect()
}<|MERGE_RESOLUTION|>--- conflicted
+++ resolved
@@ -126,15 +126,9 @@
         }
     }
 
-<<<<<<< HEAD
-    let mut brancher = IndependentVariableValueBrancher::default_over_all_variables(&solver);
-    match solver.solve(&mut Indefinite, &mut brancher) {
-        CSPSolverExecutionFlag::Feasible => {
-=======
     let mut brancher = solver.default_brancher_over_all_propositional_variables();
     match solver.satisfy(&mut brancher, &mut Indefinite) {
         SatisfactionResult::Satisfiable(solution) => {
->>>>>>> f5fcf01d
             let row_separator = format!("{}+", "+---".repeat(bibd.columns as usize));
 
             for row in matrix.iter() {
