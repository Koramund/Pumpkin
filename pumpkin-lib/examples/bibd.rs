//! A model for the balanced incomplete block design problem. For a formal definition of the
//! problem, see:
//! - https://w.wiki/9F4h
//! - https://mathworld.wolfram.com/BlockDesign.html
//!
//! Informally, the `BIBD(v, b, r, k, l)` problem looks for a binary `v * b` matrix such that all
//! rows sum to `r`, all columns sum to `k`, and the dot product between any two distinct rows is at
//! most `l` (any two pairs of rows have at most `l` overlapping 1s in their columns).
//!
//! The parameters are not independent, but satisfy the following conditions:
//! - `bk = vr`
//! - `l(v - 1) = r(k - 1)`
//! Hence, the problem is defined in terms of v, k, and l.

use pumpkin_lib::results::ProblemSolution;
use pumpkin_lib::results::SatisfactionResult;
use pumpkin_lib::termination::Indefinite;
use pumpkin_lib::variables::DomainId;
use pumpkin_lib::Solver;

#[allow(clippy::upper_case_acronyms)]
struct BIBD {
    /// The number of rows in the matrix.
    rows: u32,
    /// The number of columns in the matrix.
    columns: u32,
    /// The sum each row should equal.
    row_sum: u32,
    /// The sum each column should equal.
    column_sum: u32,
    /// The maximum dot product between any distinct pair of rows.
    max_dot_product: u32,
}

impl BIBD {
    fn from_args() -> Option<BIBD> {
        let args = std::env::args()
            .skip(1)
            .map(|arg| arg.parse::<u32>())
            .collect::<Result<Vec<u32>, _>>()
            .ok()?;

        if args.len() != 3 {
            return None;
        }

        let v = args[0];
        let k = args[1];
        let l = args[2];

        let r = l * (v - 1) / (k - 1);
        let b = v * r / k;

        Some(Self {
            rows: v,
            columns: b,
            row_sum: r,
            column_sum: k,
            max_dot_product: l,
        })
    }
}

fn create_matrix(solver: &mut Solver, bibd: &BIBD) -> Vec<Vec<DomainId>> {
    (0..bibd.rows)
        .map(|_| {
            (0..bibd.columns)
                .map(|_| solver.new_bounded_integer(0, 1))
                .collect::<Vec<_>>()
        })
        .collect::<Vec<_>>()
}

fn main() {
    env_logger::init();

    let Some(bibd) = BIBD::from_args() else {
        eprintln!("Usage: {} <v> <k> <l>", std::env::args().next().unwrap());
        return;
    };

    println!(
        "bibd: (v = {}, b = {}, r = {}, k = {}, l = {})",
        bibd.rows, bibd.columns, bibd.row_sum, bibd.column_sum, bibd.max_dot_product
    );

    let mut solver = Solver::default();

    // Create 0-1 integer variables that make up the matrix.
    let matrix = create_matrix(&mut solver, &bibd);

    // Enforce the row sum.
    for row in matrix.iter() {
<<<<<<< HEAD
        let _ = solver.linear_equals(row.clone(), bibd.row_sum as i32);
=======
        let _ = solver.equals(row.clone(), bibd.row_sum as i32);
>>>>>>> 6bf4bca2
    }

    // Enforce the column sum.
    for row in transpose(&matrix) {
<<<<<<< HEAD
        let _ = solver.linear_equals(row, bibd.column_sum as i32);
=======
        let _ = solver.equals(row, bibd.column_sum as i32);
>>>>>>> 6bf4bca2
    }

    // Enforce the dot product constraint.
    // pairwise_product[r1][r2][col] = matrix[r1][col] * matrix[r2][col]
    let pairwise_product = (0..bibd.rows)
        .map(|_| create_matrix(&mut solver, &bibd))
        .collect::<Vec<_>>();

    for r1 in 0..bibd.rows as usize {
        for r2 in r1 + 1..bibd.rows as usize {
            for col in 0..bibd.columns as usize {
<<<<<<< HEAD
                let _ = solver.integer_multiplication(
=======
                let _ = solver.times(
>>>>>>> 6bf4bca2
                    matrix[r1][col],
                    matrix[r2][col],
                    pairwise_product[r1][r2][col],
                );
            }

<<<<<<< HEAD
            let _ = solver.linear_less_than_or_equal(
=======
            let _ = solver.less_than_or_equals(
>>>>>>> 6bf4bca2
                pairwise_product[r1][r2].clone(),
                bibd.max_dot_product as i32,
            );
        }
    }

    let mut brancher = solver.default_brancher_over_all_propositional_variables();
    match solver.satisfy(&mut brancher, &mut Indefinite) {
        SatisfactionResult::Satisfiable(solution) => {
            let row_separator = format!("{}+", "+---".repeat(bibd.columns as usize));

            for row in matrix.iter() {
                let line = row
                    .iter()
                    .map(|var| {
                        if solution.get_integer_value(*var) == 1 {
                            String::from("| * ")
                        } else {
                            String::from("|   ")
                        }
                    })
                    .collect::<String>();

                println!("{row_separator}\n{line}|");
            }

            println!("{row_separator}");
        }
        SatisfactionResult::Unsatisfiable => {
            println!("UNSATISFIABLE")
        }
        SatisfactionResult::Unknown => {
            println!("UNKNOWN")
        }
    }
}

fn transpose<T: Clone, Inner: AsRef<[T]>>(matrix: &[Inner]) -> Vec<Vec<T>> {
    let rows = matrix.len();
    let cols = matrix[0].as_ref().len();

    (0..cols)
        .map(|col| {
            (0..rows)
                .map(|row| matrix[row].as_ref()[col].clone())
                .collect()
        })
        .collect()
}<|MERGE_RESOLUTION|>--- conflicted
+++ resolved
@@ -91,20 +91,12 @@
 
     // Enforce the row sum.
     for row in matrix.iter() {
-<<<<<<< HEAD
-        let _ = solver.linear_equals(row.clone(), bibd.row_sum as i32);
-=======
         let _ = solver.equals(row.clone(), bibd.row_sum as i32);
->>>>>>> 6bf4bca2
     }
 
     // Enforce the column sum.
     for row in transpose(&matrix) {
-<<<<<<< HEAD
-        let _ = solver.linear_equals(row, bibd.column_sum as i32);
-=======
         let _ = solver.equals(row, bibd.column_sum as i32);
->>>>>>> 6bf4bca2
     }
 
     // Enforce the dot product constraint.
@@ -116,22 +108,14 @@
     for r1 in 0..bibd.rows as usize {
         for r2 in r1 + 1..bibd.rows as usize {
             for col in 0..bibd.columns as usize {
-<<<<<<< HEAD
-                let _ = solver.integer_multiplication(
-=======
                 let _ = solver.times(
->>>>>>> 6bf4bca2
                     matrix[r1][col],
                     matrix[r2][col],
                     pairwise_product[r1][r2][col],
                 );
             }
 
-<<<<<<< HEAD
-            let _ = solver.linear_less_than_or_equal(
-=======
             let _ = solver.less_than_or_equals(
->>>>>>> 6bf4bca2
                 pairwise_product[r1][r2].clone(),
                 bibd.max_dot_product as i32,
             );
