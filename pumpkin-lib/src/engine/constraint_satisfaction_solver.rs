--- conflicted
+++ resolved
@@ -27,15 +27,9 @@
 use crate::basic_types::StoredConflictInfo;
 use crate::branching::branchers::independent_variable_value_brancher::IndependentVariableValueBrancher;
 use crate::branching::Brancher;
-use crate::branching::PhaseSaving;
+use crate::branching::InDomainMin;
+use crate::branching::InputOrder;
 use crate::branching::SelectionContext;
-<<<<<<< HEAD
-=======
-use crate::branching::SolutionGuidedValueSelector;
-use crate::branching::Vsids;
-use crate::engine::clause_allocators::ClauseAllocatorBasic;
-use crate::engine::conflict_analysis::ConflictAnalysisContext;
->>>>>>> f5fcf01d
 use crate::engine::cp::PropagatorQueue;
 use crate::engine::cp::WatchListCP;
 use crate::engine::debug_helper::DebugDyn;
@@ -56,7 +50,7 @@
 use crate::engine::RestartOptions;
 use crate::engine::RestartStrategy;
 use crate::predicate;
-use crate::propagators::NogoodPropagatorConstructor;
+use crate::propagators::nogood::NogoodPropagatorConstructor;
 use crate::pumpkin_assert_advanced;
 use crate::pumpkin_assert_extreme;
 use crate::pumpkin_assert_moderate;
@@ -66,12 +60,6 @@
 #[cfg(doc)]
 use crate::Solver;
 
-<<<<<<< HEAD
-=======
-pub(crate) type ClausalPropagatorType = BasicClausalPropagator;
-pub(crate) type ClauseAllocator = ClauseAllocatorBasic;
-
->>>>>>> f5fcf01d
 /// A solver which attempts to find a solution to a Constraint Satisfaction Problem (CSP) using
 /// a Lazy Clause Generation (LCG [\[1\]](https://people.eng.unimelb.edu.au/pstuckey/papers/cp09-lc.pdf))
 /// approach.
@@ -93,7 +81,6 @@
 /// any of the propagators (including the clausal one) then the solver will analyse the conflict
 /// using 1UIP reasoning and backtrack if possible.
 ///
-<<<<<<< HEAD
 /// ## Example
 /// This example will show how to set-up the [`ConstraintSatisfactionSolver`] to solve a simple not
 /// equals problem between two variables. Note that any constraint is added in the form of
@@ -131,8 +118,6 @@
 /// );
 /// ```
 ///
-=======
->>>>>>> f5fcf01d
 /// # Bibliography
 /// \[1\] T. Feydy and P. J. Stuckey, ‘Lazy clause generation reengineered’, in International
 /// Conference on Principles and Practice of Constraint Programming, 2009, pp. 352–366.
@@ -211,17 +196,8 @@
     pub restart_options: RestartOptions,
     /// Whether learned clause minimisation should take place
     pub learning_clause_minimisation: bool,
-<<<<<<< HEAD
     /// A random number generator which is used by the [`ConstraintSatisfactionSolver`],
     /// passing it as an argument allows seeding based on CLI input.
-=======
-
-    /// The proof log.
-    pub proof_log: ProofLog,
-
-    /// A random generator which is used by the [`Solver`], passing it as an
-    /// argument allows seeding of the randomization.
->>>>>>> f5fcf01d
     pub random_generator: SmallRng,
 }
 
@@ -240,7 +216,6 @@
         PropagatorId(0)
     }
 
-<<<<<<< HEAD
     fn notify_nogood_propagator(
         event: IntDomainEvent,
         domain: DomainId,
@@ -262,11 +237,9 @@
             cp_propagators,
             propagator_queue,
             assignments,
-            reason_store,
         );
     }
 
-    #[allow(clippy::too_many_arguments)]
     fn notify_propagator(
         propagator_id: PropagatorId,
         local_id: LocalId,
@@ -274,65 +247,11 @@
         cp_propagators: &mut [Box<dyn Propagator>],
         propagator_queue: &mut PropagatorQueue,
         assignments: &mut Assignments,
-        reason_store: &mut ReasonStore,
     ) {
-        let mut context = PropagationContextMut::new(assignments, reason_store, propagator_id);
+        let context = PropagationContext::new(assignments);
 
         let enqueue_decision =
-            cp_propagators[propagator_id.0 as usize].notify(&mut context, local_id, event.into());
-=======
-            for (event, domain) in self.event_drain.drain(..) {
-                for propagator_var in self.watch_list_cp.get_affected_propagators(event, domain) {
-                    let propagator = &mut self.cp_propagators[propagator_var.propagator.0 as usize];
-                    let context = PropagationContext::new(
-                        &self.assignments_integer,
-                        &self.assignments_propositional,
-                    );
-
-                    let enqueue_decision =
-                        propagator.notify(context, propagator_var.variable, event.into());
-
-                    if enqueue_decision == EnqueueDecision::Enqueue {
-                        self.propagator_queue
-                            .enqueue_propagator(propagator_var.propagator, propagator.priority());
-                    }
-                }
-            }
-        }
-        // If there are no literals being watched then there is no reason to perform these
-        // operations
-        if self.watch_list_propositional.is_watching_anything() {
-            for i in
-                self.propositional_trail_index..self.assignments_propositional.num_trail_entries()
-            {
-                let literal = self.assignments_propositional.get_trail_entry(i);
-                for (event, affected_literal) in BooleanDomainEvent::get_iterator(literal) {
-                    for propagator_var in self
-                        .watch_list_propositional
-                        .get_affected_propagators(event, affected_literal)
-                    {
-                        let propagator =
-                            &mut self.cp_propagators[propagator_var.propagator.0 as usize];
-                        let context = PropagationContext::new(
-                            &self.assignments_integer,
-                            &self.assignments_propositional,
-                        );
-
-                        let enqueue_decision =
-                            propagator.notify_literal(context, propagator_var.variable, event);
-
-                        if enqueue_decision == EnqueueDecision::Enqueue {
-                            self.propagator_queue.enqueue_propagator(
-                                propagator_var.propagator,
-                                propagator.priority(),
-                            );
-                        }
-                    }
-                }
-            }
-            self.propositional_trail_index = self.assignments_propositional.num_trail_entries();
-        }
->>>>>>> f5fcf01d
+            cp_propagators[propagator_id.0 as usize].notify(context, local_id, event.into());
 
         if enqueue_decision == EnqueueDecision::Enqueue {
             propagator_queue.enqueue_propagator(
@@ -375,7 +294,6 @@
                     &mut self.propagators,
                     &mut self.propagator_queue,
                     &mut self.assignments,
-                    &mut self.reason_store,
                 );
             }
         }
@@ -383,16 +301,10 @@
 
     /// This is a temporary accessor to help refactoring.
     pub fn get_solution_reference(&self) -> SolutionReference<'_> {
-<<<<<<< HEAD
         SolutionReference::new(&self.assignments)
     }
 
     #[allow(dead_code)]
-=======
-        SolutionReference::new(&self.assignments_propositional, &self.assignments_integer)
-    }
-
->>>>>>> f5fcf01d
     pub(crate) fn is_conflicting(&self) -> bool {
         self.state.is_conflicting()
     }
@@ -422,7 +334,7 @@
             variable_names: VariableNames::default(),
         };
 
-        let _ = csp_solver.add_propagator(NogoodPropagatorConstructor {});
+        let _ = csp_solver.add_propagator(NogoodPropagatorConstructor);
 
         // As a convention, we allocate a dummy domain_id=0, which represents a 0-1 variable that is
         // assigned to one. We use it to represent predicates that are trivially true.
@@ -468,21 +380,10 @@
     }
 
     pub fn default_brancher_over_all_propositional_variables(&self) -> DefaultBrancher {
-        #[allow(deprecated)]
-        let variables = self
-            .get_propositional_assignments()
-            .get_propositional_variables()
-            .collect::<Vec<_>>();
-
-        IndependentVariableValueBrancher {
-            variable_selector: Vsids::new(&variables),
-            value_selector: SolutionGuidedValueSelector::new(
-                &variables,
-                Vec::new(),
-                PhaseSaving::new(&variables),
-            ),
-            variable_type: PhantomData,
-        }
+        // todo: replace with vsids
+        let variables = self.assignments.get_domains().collect::<Vec<_>>();
+
+        DefaultBrancher::new(InputOrder::new(&variables), InDomainMin)
     }
 
     pub fn get_state(&self) -> &CSPSolverState {
@@ -583,17 +484,10 @@
     /// //   (x0 \/ x1 \/ x2) /\ (x0 \/ !x1 \/ x2)
     /// // And solve under the assumptions:
     /// //   !x0 /\ x1 /\ !x2
-<<<<<<< HEAD
-    /// # use pumpkin_lib::engine::ConstraintSatisfactionSolver;
-    /// # use pumpkin_lib::engine::variables::PropositionalVariable;
-    /// #
-    /// # use pumpkin_lib::engine::termination::indefinite::Indefinite;
-=======
     /// # use pumpkin_lib::Solver;
     /// # use pumpkin_lib::variables::PropositionalVariable;
     /// # use pumpkin_lib::variables::Literal;
     /// # use pumpkin_lib::termination::Indefinite;
->>>>>>> f5fcf01d
     /// # use pumpkin_lib::branching::branchers::independent_variable_value_brancher::IndependentVariableValueBrancher;
     /// # use pumpkin_lib::results::SatisfactionResultUnderAssumptions;
     /// let mut solver = Solver::default();
@@ -607,16 +501,10 @@
     /// solver.add_clause([x[0], !x[1], x[2]]);
     ///
     /// let assumptions = [!x[0], x[1], !x[2]];
-<<<<<<< HEAD
-    /// let mut brancher =
-    ///     IndependentVariableValueBrancher::default_over_all_variables(&solver);
-    /// solver.solve_under_assumptions(&assumptions, &mut Indefinite, &mut brancher);
-=======
     /// let mut termination = Indefinite;
     /// let mut brancher = solver.default_brancher_over_all_propositional_variables();
     /// let result =
     ///     solver.satisfy_under_assumptions(&mut brancher, &mut termination, &assumptions);
->>>>>>> f5fcf01d
     ///
     /// if let SatisfactionResultUnderAssumptions::UnsatisfiableUnderAssumptions(
     ///     mut unsatisfiable,
@@ -641,7 +529,6 @@
     /// ```
     pub fn extract_clausal_core(
         &mut self,
-<<<<<<< HEAD
         _brancher: &mut impl Brancher,
     ) -> Result<Vec<Predicate>, Predicate> {
         todo!();
@@ -670,99 +557,6 @@
         // }
         //
         // core
-=======
-        brancher: &mut impl Brancher,
-    ) -> Result<Vec<Literal>, Literal> {
-        let mut conflict_analysis_context = ConflictAnalysisContext {
-            assumptions: &self.assumptions,
-            clausal_propagator: &self.clausal_propagator,
-            variable_literal_mappings: &self.variable_literal_mappings,
-            assignments_integer: &self.assignments_integer,
-            assignments_propositional: &self.assignments_propositional,
-            internal_parameters: &self.internal_parameters,
-            solver_state: &mut self.state,
-            brancher,
-            clause_allocator: &mut self.clause_allocator,
-            explanation_clause_manager: &mut self.explanation_clause_manager,
-            reason_store: &mut self.reason_store,
-            counters: &mut self.counters,
-            learned_clause_manager: &mut self.learned_clause_manager,
-        };
-
-        let core = self
-            .conflict_analyser
-            .compute_clausal_core(&mut conflict_analysis_context);
-
-        if !self.state.is_infeasible() {
-            self.restore_state_at_root(brancher);
-        }
-
-        core
-    }
-
-    #[allow(unused)]
-    pub(crate) fn get_conflict_reasons(
-        &mut self,
-        brancher: &mut impl Brancher,
-        on_analysis_step: impl FnMut(AnalysisStep),
-    ) {
-        let mut conflict_analysis_context = ConflictAnalysisContext {
-            assumptions: &self.assumptions,
-            clausal_propagator: &self.clausal_propagator,
-            variable_literal_mappings: &self.variable_literal_mappings,
-            assignments_integer: &self.assignments_integer,
-            assignments_propositional: &self.assignments_propositional,
-            internal_parameters: &self.internal_parameters,
-            solver_state: &mut self.state,
-            brancher,
-            clause_allocator: &mut self.clause_allocator,
-            explanation_clause_manager: &mut self.explanation_clause_manager,
-            reason_store: &mut self.reason_store,
-            counters: &mut self.counters,
-            learned_clause_manager: &mut self.learned_clause_manager,
-        };
-
-        self.conflict_analyser
-            .get_conflict_reasons(&mut conflict_analysis_context, on_analysis_step);
-    }
-
-    /// Returns an infinite iterator of positive literals of new variables. The new variables will
-    /// be unnamed.
-    ///
-    /// Note that this method captures the lifetime of the immutable reference to `self`.
-    pub fn new_literals(&mut self) -> impl Iterator<Item = Literal> + '_ {
-        std::iter::from_fn(|| Some(self.create_new_propositional_variable(None)))
-            .map(|var| Literal::new(var, true))
-    }
-
-    pub fn create_new_propositional_variable(
-        &mut self,
-        name: Option<String>,
-    ) -> PropositionalVariable {
-        let variable = self
-            .variable_literal_mappings
-            .create_new_propositional_variable(
-                &mut self.watch_list_propositional,
-                &mut self.clausal_propagator,
-                &mut self.assignments_propositional,
-            );
-
-        if let Some(name) = name {
-            self.variable_names.add_propositional(variable, name);
-        }
-
-        variable
-    }
-
-    /// Get a literal which is globally true.
-    pub fn get_true_literal(&self) -> Literal {
-        self.assignments_propositional.true_literal
-    }
-
-    /// Get a literal which is globally false.
-    pub fn get_false_literal(&self) -> Literal {
-        self.assignments_propositional.false_literal
->>>>>>> f5fcf01d
     }
 
     /// Get the lower bound for the given variable.
@@ -793,7 +587,7 @@
     }
 
     pub fn restore_state_at_root(&mut self, brancher: &mut impl Brancher) {
-        if !self.assignments_propositional.is_at_the_root_level() {
+        if self.assignments.get_decision_level() != 0 {
             self.backtrack(0, brancher);
             self.state.declare_ready();
         }
@@ -973,12 +767,7 @@
             counters: &mut self.counters,
             solver_state: &mut self.state,
             reason_store: &mut self.reason_store,
-<<<<<<< HEAD
             brancher,
-=======
-            counters: &mut self.counters,
-            learned_clause_manager: &mut self.learned_clause_manager,
->>>>>>> f5fcf01d
         };
         self.conflict_nogood_analyser
             .compute_1uip(&mut conflict_analysis_context)
@@ -1174,7 +963,6 @@
         temp.into()
     }
 
-<<<<<<< HEAD
     /// Main propagation loop.
     pub(crate) fn propagate(&mut self) {
         // Record the number of predicates on the trail for statistics purposes.
@@ -1184,40 +972,13 @@
         // Keep propagating until there are unprocessed propagators, or a conflict is detected.
         while let Some(propagator_id) = self.propagator_queue.pop_new() {
             let propagator = &mut self.propagators[propagator_id.0 as usize];
-            let mut context = PropagationContextMut::new(
+            let context = PropagationContextMut::new(
                 &mut self.assignments,
                 &mut self.reason_store,
                 propagator_id,
             );
-=======
-        let propagator_id = self.propagator_queue.pop();
-        let propagator = &mut self.cp_propagators[propagator_id.0 as usize];
-        let context = PropagationContextMut::new(
-            &mut self.assignments_integer,
-            &mut self.reason_store,
-            &mut self.assignments_propositional,
-            propagator_id,
-        );
-
-        match propagator.propagate(context) {
-            // An empty domain conflict will be caught by the clausal propagator.
-            Err(Inconsistency::EmptyDomain) => PropagationStatusOneStepCP::PropagationHappened,
-
-            // A propagator-specific reason for the current conflict.
-            Err(Inconsistency::Other(conflict_info)) => {
-                if let ConflictInfo::Explanation(ref propositional_conjunction) = conflict_info {
-                    pumpkin_assert_advanced!(DebugHelper::debug_reported_failure(
-                        &self.assignments_integer,
-                        &self.assignments_propositional,
-                        &self.variable_literal_mappings,
-                        propositional_conjunction,
-                        propagator.as_ref(),
-                        propagator_id,
-                    ));
-                }
->>>>>>> f5fcf01d
-
-            match propagator.propagate(&mut context) {
+
+            match propagator.propagate(context) {
                 Ok(_) => {
                     // Notify other propagators of the propagations and continue.
                     self.notify_propagators_about_domain_events();
@@ -1304,18 +1065,9 @@
             return Err(ConstraintOperationError::InfeasiblePropagator);
         }
 
-<<<<<<< HEAD
         let new_propagator_id = PropagatorId(self.propagators.len() as u32);
-        let constructor_context =
+        let mut constructor_context =
             PropagatorConstructorContext::new(&mut self.watch_list_cp, new_propagator_id);
-=======
-        let new_propagator_id = PropagatorId(self.cp_propagators.len() as u32);
-        let mut constructor_context = PropagatorConstructorContext::new(
-            &mut self.watch_list_cp,
-            &mut self.watch_list_propositional,
-            new_propagator_id,
-        );
->>>>>>> f5fcf01d
 
         let propagator_to_add = constructor.create_boxed(&mut constructor_context);
 
@@ -1328,34 +1080,13 @@
 
         self.propagators.push(propagator_to_add);
 
-<<<<<<< HEAD
         let new_propagator = &mut self.propagators[new_propagator_id];
-        let mut context = PropagationContextMut::new(
-            &mut self.assignments,
-            &mut self.reason_store,
-            new_propagator_id,
-        );
-        if new_propagator.initialise_at_root(&mut context).is_err() {
-=======
-        let new_propagator = &mut self.cp_propagators[new_propagator_id];
-        let initialisation_status = new_propagator.initialise_at_root(PropagationContext::new(
-            &self.assignments_integer,
-            &self.assignments_propositional,
-        ));
-
-        if initialisation_status.is_err() {
->>>>>>> f5fcf01d
+        let context = PropagationContext::new(&mut self.assignments);
+        if new_propagator.initialise_at_root(context).is_err() {
             self.state.declare_infeasible();
             Err(ConstraintOperationError::InfeasiblePropagator)
         } else {
-<<<<<<< HEAD
             self.propagate();
-=======
-            self.propagator_queue
-                .enqueue_propagator(new_propagator_id, new_propagator.priority());
-
-            self.propagate_enqueued();
->>>>>>> f5fcf01d
 
             if self.state.no_conflict() {
                 Ok(())
@@ -1380,7 +1111,6 @@
             }
         }
     }
-<<<<<<< HEAD
 
     pub fn add_nogood(&mut self, nogood: Vec<Predicate>) -> Result<(), ConstraintOperationError> {
         let mut propagation_context = PropagationContextMut::new(
@@ -1457,16 +1187,6 @@
         // }
         //
         // Ok(())
-=======
-}
-
-// methods for getting simple info out of the solver
-impl ConstraintSatisfactionSolver {
-    pub fn is_propagation_complete(&self) -> bool {
-        self.clausal_propagator
-            .is_propagation_complete(self.assignments_propositional.num_trail_entries())
-            && self.propagator_queue.is_empty()
->>>>>>> f5fcf01d
     }
 
     pub(crate) fn get_decision_level(&self) -> usize {
@@ -1640,27 +1360,18 @@
 mod tests {
     use super::ConstraintSatisfactionSolver;
     use crate::basic_types::CSPSolverExecutionFlag;
-<<<<<<< HEAD
     use crate::basic_types::Inconsistency;
     use crate::basic_types::PropositionalConjunction;
     use crate::branching::branchers::independent_variable_value_brancher::IndependentVariableValueBrancher;
-=======
-    use crate::basic_types::PropagationStatusCP;
-    use crate::basic_types::PropositionalConjunction;
-    use crate::basic_types::StoredConflictInfo;
->>>>>>> f5fcf01d
     use crate::conjunction;
     use crate::engine::predicates::predicate::Predicate;
     use crate::engine::propagation::LocalId;
+    use crate::engine::propagation::PropagationContext;
     use crate::engine::propagation::PropagationContextMut;
     use crate::engine::propagation::Propagator;
     use crate::engine::propagation::PropagatorConstructor;
     use crate::engine::propagation::PropagatorConstructorContext;
     use crate::engine::propagation::PropagatorId;
-<<<<<<< HEAD
-=======
-    use crate::engine::reason::ReasonRef;
->>>>>>> f5fcf01d
     use crate::engine::termination::indefinite::Indefinite;
     use crate::engine::variables::DomainId;
     use crate::engine::DomainEvents;
@@ -1678,11 +1389,7 @@
     impl PropagatorConstructor for TestPropagatorConstructor {
         type Propagator = TestPropagator;
 
-<<<<<<< HEAD
-        fn create(self, mut context: PropagatorConstructorContext<'_>) -> Self::Propagator {
-=======
-        fn create(self, context: &mut PropagatorConstructorContext<'_>) -> Self::Propagator {
->>>>>>> f5fcf01d
+        fn create(self, mut context: &mut PropagatorConstructorContext<'_>) -> Self::Propagator {
             let propagations: Vec<(DomainId, Predicate, PropositionalConjunction)> = self
                 .propagations
                 .iter()
@@ -1717,10 +1424,7 @@
     /// It is assumed that the propagations do not lead to conflict, if the propagations do lead to
     /// a conflict then this method will panic.
     struct TestPropagator {
-<<<<<<< HEAD
         #[allow(dead_code)]
-=======
->>>>>>> f5fcf01d
         original_propagations: Vec<(DomainId, Predicate, PropositionalConjunction)>,
         propagations: Vec<(DomainId, Predicate, PropositionalConjunction)>,
         conflicts: Vec<PropositionalConjunction>,
@@ -1732,23 +1436,14 @@
             "TestPropagator"
         }
 
-<<<<<<< HEAD
         fn initialise_at_root(
             &mut self,
-            _context: &mut PropagationContextMut,
-        ) -> Result<(), Inconsistency> {
+            _context: PropagationContext,
+        ) -> Result<(), PropositionalConjunction> {
             Ok(())
         }
 
-        fn propagate(&mut self, context: &mut PropagationContextMut) -> Result<(), Inconsistency> {
-=======
-        fn propagate(&mut self, mut context: PropagationContextMut) -> PropagationStatusCP {
-            if self.is_in_root {
-                self.is_in_root = false;
-                return Ok(());
-            }
-
->>>>>>> f5fcf01d
+        fn propagate(&mut self, mut context: PropagationContextMut) -> Result<(), Inconsistency> {
             while let Some(propagation) = self.propagations.pop() {
                 let predicate = propagation.1;
                 match predicate {
@@ -1792,15 +1487,10 @@
 
         fn debug_propagate_from_scratch(
             &self,
-<<<<<<< HEAD
-            _context: &mut PropagationContextMut,
+            _context: PropagationContextMut,
         ) -> Result<(), Inconsistency> {
             todo!();
             // todo: fix this comment
-=======
-            context: PropagationContextMut,
-        ) -> PropagationStatusCP {
->>>>>>> f5fcf01d
             // This method detects when a debug propagation method is called and it attempts to
             // return the correct result in this case
             // if self.conflicts.is_empty()
@@ -1855,11 +1545,7 @@
         expected_flag: CSPSolverExecutionFlag,
         expected_result: Result<Vec<Predicate>, Predicate>,
     ) {
-<<<<<<< HEAD
         let mut brancher = IndependentVariableValueBrancher::default_over_all_variables(&solver);
-=======
-        let mut brancher = solver.default_brancher_over_all_propositional_variables();
->>>>>>> f5fcf01d
         let flag = solver.solve_under_assumptions(&assumptions, &mut Indefinite, &mut brancher);
         assert!(flag == expected_flag, "The flags do not match.");
 
