--- conflicted
+++ resolved
@@ -38,18 +38,9 @@
     // and no conflict were detected  the point is to check whether there is a propagation that
     // missed a propagation or failure  additionally checks whether the internal data structures
     // of the clausal propagator are okay and consistent with the assignments_propositional
-<<<<<<< HEAD
     pub fn debug_fixed_point_propagation(
         assignments: &Assignments,
         propagators: &[Box<dyn Propagator>],
-=======
-    pub(crate) fn debug_fixed_point_propagation(
-        clausal_propagator: &ClausalPropagatorType,
-        assignments_integer: &AssignmentsInteger,
-        assignments_propositional: &AssignmentsPropositional,
-        clause_allocator: &ClauseAllocator,
-        propagators_cp: &[Box<dyn Propagator>],
->>>>>>> f5fcf01d
     ) -> bool {
         let mut assignments_clone = assignments.clone();
         // check whether constraint programming propagators missed anything
@@ -65,13 +56,8 @@
             let num_entries_on_trail_before_propagation = assignments_clone.num_trail_entries();
 
             let mut reason_store = Default::default();
-<<<<<<< HEAD
-            let mut context = PropagationContextMut::new(
+            let context = PropagationContextMut::new(
                 &mut assignments_clone,
-=======
-            let context = PropagationContextMut::new(
-                &mut assignments_integer_clone,
->>>>>>> f5fcf01d
                 &mut reason_store,
                 PropagatorId(propagator_id as u32),
             );
@@ -109,15 +95,8 @@
         true
     }
 
-<<<<<<< HEAD
     pub fn debug_reported_failure(
         assignments: &Assignments,
-=======
-    pub(crate) fn debug_reported_failure(
-        assignments_integer: &AssignmentsInteger,
-        assignments_propositional: &AssignmentsPropositional,
-        variable_literal_mappings: &VariableLiteralMappings,
->>>>>>> f5fcf01d
         failure_reason: &PropositionalConjunction,
         propagator: &dyn Propagator,
         propagator_id: PropagatorId,
@@ -198,13 +177,8 @@
             if adding_predicates_was_successful {
                 // Now propagate using the debug propagation method.
                 let mut reason_store = Default::default();
-<<<<<<< HEAD
-                let mut context = PropagationContextMut::new(
-                    &mut assignments_clone,
-=======
                 let context = PropagationContextMut::new(
-                    &mut assignments_integer_clone,
->>>>>>> f5fcf01d
+                    &mut assignments_clone,
                     &mut reason_store,
                     PropagatorId(propagator_id),
                 );
@@ -262,13 +236,8 @@
             if adding_predicates_was_successful {
                 //  now propagate using the debug propagation method
                 let mut reason_store = Default::default();
-<<<<<<< HEAD
-                let mut context = PropagationContextMut::new(
-                    &mut assignments_clone,
-=======
                 let context = PropagationContextMut::new(
-                    &mut assignments_integer_clone,
->>>>>>> f5fcf01d
+                    &mut assignments_clone,
                     &mut reason_store,
                     PropagatorId(propagator_id),
                 );
@@ -315,13 +284,8 @@
         if adding_predicates_was_successful {
             //  now propagate using the debug propagation method
             let mut reason_store = Default::default();
-<<<<<<< HEAD
-            let mut context = PropagationContextMut::new(
+            let context = PropagationContextMut::new(
                 &mut assignments_clone,
-=======
-            let context = PropagationContextMut::new(
-                &mut assignments_integer_clone,
->>>>>>> f5fcf01d
                 &mut reason_store,
                 propagator_id,
             );
@@ -378,13 +342,8 @@
 
             if outcome.is_ok() {
                 let mut reason_store = Default::default();
-<<<<<<< HEAD
-                let mut context = PropagationContextMut::new(
-                    &mut assignments_clone,
-=======
                 let context = PropagationContextMut::new(
-                    &mut assignments_integer_clone,
->>>>>>> f5fcf01d
+                    &mut assignments_clone,
                     &mut reason_store,
                     propagator_id,
                 );
