--- conflicted
+++ resolved
@@ -67,26 +67,9 @@
         self.assignments.evaluate_predicate(predicate).is_some()
     }
 
-<<<<<<< HEAD
     /// Returns all currently defined [`DomainId`] in the provided [`Assignments`].
     pub fn get_domains(&self) -> DomainGeneratorIterator {
         self.assignments.get_domains()
-=======
-    /// Returns whether the provided [`PropositionalVariable`] is assigned to true.
-    pub fn is_propositional_variable_true(&self, var: PropositionalVariable) -> bool {
-        self.assignments_propositional
-            .is_variable_assigned_true(var)
-    }
-
-    /// Returns all currently defined [`DomainId`]s.
-    pub fn get_domains(&self) -> DomainGeneratorIterator {
-        self.assignments_integer.get_domains()
-    }
-
-    /// Returns all currently defined [`PropositionalVariable`]s.
-    pub fn get_propositional_variables(&self) -> PropositionalVariableGeneratorIterator {
-        self.assignments_propositional.get_propositional_variables()
->>>>>>> f5fcf01d
     }
 
     #[cfg(test)]
