use std::cell::RefCell;
use std::ops::Not;
use std::rc::Rc;

use log::warn;

use crate::basic_types::ConstraintOperationError;
use crate::basic_types::HashSet;
use crate::basic_types::Inconsistency;
use crate::basic_types::KeyedVec;
use crate::basic_types::PropositionalConjunction;
use crate::basic_types::StorageKey;
use crate::conjunction;
use crate::engine::conflict_analysis::AdvancedNogood;
use crate::engine::opaque_domain_event::OpaqueDomainEvent;
use crate::engine::predicates::predicate::Predicate;
use crate::engine::propagation::propagation_context::HasAssignments;
use crate::engine::propagation::EnqueueDecision;
use crate::engine::propagation::LocalId;
use crate::engine::propagation::PropagationContext;
use crate::engine::propagation::PropagationContextMut;
use crate::engine::propagation::Propagator;
use crate::engine::propagation::PropagatorConstructor;
use crate::engine::propagation::PropagatorConstructorContext;
use crate::engine::propagation::ReadDomains;
use crate::engine::reason::LazyReason;
use crate::engine::variables::DomainId;
use crate::engine::Assignments;
use crate::engine::EventSink;
use crate::engine::IntDomainEvent;
use crate::pumpkin_assert_advanced;
use crate::pumpkin_assert_moderate;
use crate::pumpkin_assert_simple;

// TODO:
// Define data structures.
// Notify should accumulate things to propagate.
// Propagating goes through the data structures?
//
// todo: for now we do not accumulate the updates, we simply update as we enqueued them.
// todo: could specialise the propagator for binary integers. This is a general comment.

// Need also LBD, and nogood clean ups! Remove root level true predicates.

// Todo: add predicate compression for 1) logging nogoods, and 2) smaller memory footprint.

// Current data structure:
// [domain_id][operation] -> [list of A], where A is list of watchers, where a watcher where is:

// Say for operation >=
// A is a list of pairs (bound, nogood)

// Todo: the way the hashmap is used is not efficient.

#[derive(Debug, Clone, Copy)]
pub(crate) struct NogoodPropagatorConstructor;

impl PropagatorConstructor for NogoodPropagatorConstructor {
    type Propagator = NogoodPropagator;

    fn create(self, mut _context: &mut PropagatorConstructorContext<'_>) -> Self::Propagator {
        NogoodPropagator::default()
    }
}

#[derive(Default, Clone, Debug)]
struct Nogood {
    predicates: Vec<Predicate>,
    #[allow(dead_code)]
    is_learned: bool,
}

#[derive(Clone, Copy, Debug, Hash)]
#[allow(dead_code)]
struct PairDomainEvent {
    domain_id: DomainId,
    event: IntDomainEvent,
}

#[derive(Default, Clone, Debug)]
pub(crate) struct NogoodPropagator {
    nogoods: KeyedVec<NogoodId, Rc<RefCell<Nogood>>>,
    permanent_nogoods: Vec<NogoodId>,
    learned_nogoods: Vec<NogoodId>,
    // The trail index is used to determine the domains of the variables since last time.
    last_index_on_trail: usize,
    is_in_infeasible_state: bool,
    // Watch lists for the nogood propagator.
    // todo: could improve the data structure for watching.
    // todo: no point in using HashMaps, could us a simple array with direct hashing.
    watch_lists: KeyedVec<DomainId, WatchList>,
    enqueued_updates: EventSink, /* HashSet<(DomainId, IntDomainEvent)>, // Vec<(DomainId,
                                  * IntDomainEvent)>, */
}

impl NogoodPropagator {
    /// Does simple preprocessing, modifying the input nogood by:
    ///     1. Removing duplicate predicates.
    ///     2. Removing satisfied predicates at the root.
    ///     3. Detecting predicates falsified at the root. In that case, the nogood is preprocessed
    ///        to the empty nogood.
    ///     4. Conflicting predicates?
    fn preprocess_nogood(nogood: &mut Vec<Predicate>, context: &mut PropagationContextMut) {
        pumpkin_assert_simple!(context.get_decision_level() == 0);
        // The code below is broken down into several parts,
        // could be done more efficiently but probably okay.

        // println!("In comes the nogood: {:?}", nogood);

        // Check if the nogood cannot be violated, i.e., it has a falsified predicate.
        if nogood.is_empty() || nogood.iter().any(|p| context.is_predicate_falsified(*p)) {
            *nogood = vec![Predicate::trivially_false()];
            return;
        }

        // Remove predicates that are satisfied at the root level.
        nogood.retain(|p| !context.is_predicate_satisfied(*p));

        // println!("after removing sat predicates : {:?}", nogood);

        // If the nogood is violating at the root, the previous retain would leave an empty
        // Return a violating nogood.
        if nogood.is_empty() {
            *nogood = vec![Predicate::trivially_true()];
            return;
        }

        // We now remove duplicated predicates.
        let mut present_predicates: HashSet<Predicate> = HashSet::default();
        // We make use that adding elements to a hashset returns true if the element was not present
        // in the set.
        nogood.retain(|p| present_predicates.insert(*p));

        // println!("after removing duplicates: {:?}", nogood);

        // Check for contradicting predicates. In this case, the nogood cannot lead to propagation,
        // so we can ignore it.
        // Todo: The current version only partially does this, since there may be symmetries that
        // are not detected, e.g., for a 0-1 integer variable, [x >= 1] and [x == 0] are
        // opposite predicates but we do not detect these, and only check for direct
        // negatives [x <= 0] and [x == 1], [x == 1] & [x == 2] is not sensible.
        if nogood.iter().any(|p| present_predicates.contains(&p.not())) {
            *nogood = vec![Predicate::trivially_false()];
        }

        // This is a way to do semantic minimisation.
        let mut temp = AdvancedNogood::new(0);
        temp.add_predicates(nogood.clone(), context.assignments, None);
        *nogood = temp.extract_final_learned_nogood(context.assignments());
        // println!("after extraction: {:?}", nogood);
    }

    // Learned nogood during search.
    pub(crate) fn add_asserting_nogood(
        &mut self,
        nogood: Vec<Predicate>,
        context: &mut PropagationContextMut,
    ) {
        if nogood.len() == 1 {
            self.add_permanent_nogood(nogood, context)
                .expect("Unit learned nogoods cannot fail.");
            return;
        }

        let nogood_id = NogoodId {
            id: self.nogoods.len() as u32,
        };
        self.add_watcher(nogood[0], nogood_id);
        self.add_watcher(nogood[1], nogood_id);
        self.nogoods.push(Rc::new(RefCell::new(Nogood {
            predicates: nogood,
            is_learned: true,
        })));

        self.debug_propagate_nogood_from_scratch(nogood_id, context)
            .expect("Do not expect to fail propagating learned nogood.");

        self.learned_nogoods.push(nogood_id);

        // TODO PROPAGATION
        // todo!();
    }

    pub(crate) fn add_nogood(
        &mut self,
        nogood: Vec<Predicate>,
        context: &mut PropagationContextMut,
    ) -> Result<(), ConstraintOperationError> {
        match self.add_permanent_nogood(nogood, context) {
            Ok(_) => Ok(()),
            Err(e) => {
                self.is_in_infeasible_state = true;
                Err(e)
            }
        }
    }

    #[allow(dead_code)]
    fn add_permanent_nogood(
        &mut self,
        mut nogood: Vec<Predicate>,
        context: &mut PropagationContextMut,
    ) -> Result<(), ConstraintOperationError> {
        pumpkin_assert_simple!(
            context.get_decision_level() == 0,
            "Only allowed to add nogoods permanently at the root for now."
        );

        if self.is_in_infeasible_state {
            return Err(ConstraintOperationError::InfeasibleState);
        }

        if nogood.is_empty() {
            warn!("Adding empty nogood, unusual!");
            return Ok(());
        }

        Self::preprocess_nogood(&mut nogood, context);

        // Unit nogoods are added as root assignments rather than as nogoods.
        if nogood.len() == 1 {
            if context.is_predicate_satisfied(nogood[0]) {
                self.is_in_infeasible_state = true;
                Err(ConstraintOperationError::InfeasibleNogood)
            } else if context.is_predicate_falsified(nogood[0]) {
                Ok(())
            } else {
                // Post the negated predicate at the root to respect the nogood.
                let result = context.post_predicate(!nogood[0], conjunction!());
                match result {
                    Ok(_) => Ok(()),
                    Err(_) => {
                        self.is_in_infeasible_state = true;
                        Err(ConstraintOperationError::InfeasibleNogood)
                    }
                }
            }
        }
        // Standard case, nogood is of size at least two.
        // The preprocessing ensures that all predicates are unassigned.
        else {
            let new_nogood_id = NogoodId {
                id: self.nogoods.len() as u32,
            };
            self.permanent_nogoods.push(new_nogood_id);

            self.add_watcher(nogood[0], new_nogood_id);
            self.add_watcher(nogood[1], new_nogood_id);

            self.nogoods.push(Rc::new(RefCell::new(Nogood {
                predicates: nogood,
                is_learned: false,
            })));

            Ok(())
        }
    }

    fn add_watcher(&mut self, predicate: Predicate, nogood_id: NogoodId) {
        // Add this nogood to the watch list of the new watcher.

        if predicate.get_domain().id as usize >= self.watch_lists.len() {
            self.watch_lists.resize(
                (predicate.get_domain().id + 1) as usize,
                WatchList::default(),
            );
        }

        match predicate {
            Predicate::LowerBound {
                domain_id,
                lower_bound,
            } => self.watch_lists[domain_id].lower_bound.push(Watcher {
                right_hand_side: lower_bound,
                nogood_id,
            }),
            Predicate::UpperBound {
                domain_id,
                upper_bound,
            } => self.watch_lists[domain_id].upper_bound.push(Watcher {
                right_hand_side: upper_bound,
                nogood_id,
            }),
            Predicate::NotEqual {
                domain_id,
                not_equal_constant,
            } => self.watch_lists[domain_id].hole.push(Watcher {
                right_hand_side: not_equal_constant,
                nogood_id,
            }),
            Predicate::Equal {
                domain_id,
                equality_constant,
            } => self.watch_lists[domain_id].equals.push(Watcher {
                right_hand_side: equality_constant,
                nogood_id,
            }),
        }
    }

    #[allow(dead_code)]
    fn is_propagation_complete(&self, _trail_size: usize) -> bool {
        todo!();
    }

    #[allow(dead_code)]
    fn debug_propagate_nogood_from_scratch(
        &self,
        nogood_id: NogoodId,
        context: &mut PropagationContextMut,
    ) -> Result<(), Inconsistency> {
        // Inefficient way of propagating, but okay for testing purposes
        // Explicitly goes through each predicate, and does multiple passes.

        let nogood = &self.nogoods[nogood_id];

        let num_falsified_predicates = nogood
            .borrow()
            .predicates
            .iter()
            .filter(|predicate| context.evaluate_predicate(**predicate).is_some_and(|x| !x))
            .count();

        // if at least one predicate is false, then the nogood can be skipped
        if num_falsified_predicates > 0 {
            return Ok(());
        }

        let num_satisfied_predicates = nogood
            .borrow()
            .predicates
            .iter()
            .filter(|predicate| context.evaluate_predicate(**predicate).is_some_and(|x| x))
            .count();

        let nogood_len = nogood.borrow().predicates.len();
        assert!(num_satisfied_predicates + num_falsified_predicates <= nogood_len);

        // If all predicates in the nogood are satisfied, there is a conflict.
        if num_satisfied_predicates == nogood_len {
            return Err(Inconsistency::Conflict {
                conflict_nogood: nogood.borrow().predicates.iter().copied().collect(),
            });
        }
        // If all but one predicate are satisfied, then we can propagate.
        // Note that this only makes sense since we know that there are no falsifying predicates at
        // this point.
        else if num_satisfied_predicates == nogood_len - 1 {
            // Note that we negate the remaining unassigned predicate!
            let propagated_predicate = nogood
                .borrow()
                .predicates
                .iter()
                .find(|predicate| context.evaluate_predicate(**predicate).is_none())
                .unwrap()
                .not();

            assert!(nogood
                .borrow()
                .predicates
                .iter()
                .any(|p| *p == propagated_predicate.not()));

            let reason = NogoodReason {
                nogood: Rc::clone(nogood),
            };

            // println!("from scratching: {}", propagated_predicate);
            // println!("...because of: {:?}", reason);

            context.post_predicate(propagated_predicate, reason)?;
        }
        Ok(())
    }

    // fn is_update_present(&self, local_id: LocalId, event: OpaqueDomainEvent) -> bool {
    // self.enqueued_updates.contains(&(
    // DomainId {
    // id: local_id.unpack(),
    // },
    // event.unwrap(),
    // ))
    // }

    // fn add_watcher(&mut self, predicate: Predicate, nogood_id: NogoodId) {
    // todo: look up Hashset operations to do this properly.
    // Create an entry in case the predicate is missing
    // if !self.watch_lists.contains_key(&predicate.get_domain()) {
    // let _ = self
    // .watch_lists
    // .insert(predicate.get_domain(), WatchList::default());
    // }
    //
    // match predicate {
    // Predicate::LowerBound {
    // domain_id,
    // lower_bound,
    // } => todo!(),
    // Predicate::UpperBound {
    // domain_id,
    // upper_bound,
    // } => todo!(),
    // Predicate::NotEqual {
    // domain_id,
    // not_equal_constant,
    // } => todo!(),
    // Predicate::Equal {
    // domain_id,
    // equality_constant,
    // } => todo!(),
    // }
    //
    //         self.watch_lists
    // .get_mut(&predicate.get_domain())
    // .unwrap()
    // .push(Watcher { nogood_id });
    // }

    #[allow(dead_code)]
    fn debug_print(&self, assignments: &Assignments) {
        for nogood in self.nogoods.iter() {
            print!("ng: ");

            for p in nogood.borrow().predicates.iter() {
                let m = match assignments.evaluate_predicate(*p) {
                    Some(b) => b as i32,
                    None => -1,
                };

                print!("{} ({}) ", p, m);
            }
            println!();
        }

        println!("<= list");
        for m in self.watch_lists.iter().enumerate() {
            println!("var x{}: {:?}", m.0, m.1.upper_bound);
        }
        println!(">= list");
        for m in self.watch_lists.iter().enumerate() {
            println!("var x{}: {:?}", m.0, m.1.lower_bound);
        }
        println!("+++++++");
    }

    fn debug_is_properly_watched(&self) -> bool {
        let is_watching =
            |predicate: Predicate, nogood_id: NogoodId| -> bool {
                match predicate {
                    Predicate::LowerBound {
                        domain_id,
                        lower_bound,
                    } => self.watch_lists[domain_id].lower_bound.iter().any(|w| {
                        w.right_hand_side == lower_bound && w.nogood_id.id == nogood_id.id
                    }),
                    Predicate::UpperBound {
                        domain_id,
                        upper_bound,
                    } => self.watch_lists[domain_id].upper_bound.iter().any(|w| {
                        w.right_hand_side == upper_bound && w.nogood_id.id == nogood_id.id
                    }),
                    Predicate::NotEqual {
                        domain_id,
                        not_equal_constant,
                    } => self.watch_lists[domain_id].hole.iter().any(|w| {
                        w.right_hand_side == not_equal_constant && w.nogood_id.id == nogood_id.id
                    }),
                    Predicate::Equal {
                        domain_id,
                        equality_constant,
                    } => self.watch_lists[domain_id].equals.iter().any(|w| {
                        w.right_hand_side == equality_constant && w.nogood_id.id == nogood_id.id
                    }),
                }
            };

        for nogood in self.nogoods.iter().enumerate() {
            let nogood_id = NogoodId {
                id: nogood.0 as u32,
            };
            assert!(
                is_watching(nogood.1.borrow().predicates[0], nogood_id)
                    && is_watching(nogood.1.borrow().predicates[1], nogood_id)
            );
        }
        true
    }
}

impl Propagator for NogoodPropagator {
    fn name(&self) -> &str {
        // It is important to keep this name exactly this.
        // In parts of code for debugging, it looks for this particular name.
        "NogoodPropagator"
    }

    fn priority(&self) -> u32 {
        0
    }

    fn propagate(&mut self, mut context: PropagationContextMut) -> Result<(), Inconsistency> {
        // old version from scratch:
        // let result = self.debug_propagate_from_scratch(context);
        // self.last_index_on_trail = context.assignments.trail.len();
        // return result;

        pumpkin_assert_advanced!(self.debug_is_properly_watched());

        if self.watch_lists.len() <= context.assignments().num_domains() as usize {
            self.watch_lists.resize(
                context.assignments().num_domains() as usize + 1,
                WatchList::default(),
            );
        }

        let old_trail_position = context.assignments.trail.len() - 1;

        // for t in context.assignments.trail.iter() {
        // println!("\t{}, dec: {}", t.predicate, t.reason.is_none());
        // }
        //
        // println!("before propagate");
        // self.debug_print(context.assignments());

        // Because drain lazily removes and updates internal data structures, in case a conflict is
        // detected and the loop exists, some elements might not get cleaned up properly. So we
        // eager call each elements here by copying. Could think about avoiding this in the future.
        let events: Vec<(IntDomainEvent, DomainId)> = self.enqueued_updates.drain().collect();

        // println!("Before prop num events: {}", events.len());
        // println!("elems: {:?}", events);
        //
        // for var in events.iter() {
        // println!(
        // "var {}: lb = {}, ub = {}",
        // var.1,
        // context.assignments.get_lower_bound(var.1),
        // context.assignments.get_upper_bound(var.1),
        // );
        // }

        for update_info in events {
            let update_info: (DomainId, IntDomainEvent) = (update_info.1, update_info.0);
            // println!("\tmm: {}", update_info.0);
            // for m in self.watch_lists[update_info.0].upper_bound.iter() {
            // println!("w {}: {:?}", m.right_hand_side, self.nogoods[m.nogood_id]);
            // }
            //
            // match update_info.1 {
            // IntDomainEvent::Assign => println!("ass"),
            // IntDomainEvent::LowerBound => println!("lb"),
            // IntDomainEvent::UpperBound => println!("ub"),
            // IntDomainEvent::Removal => println!("rem"),
            // }

            match update_info.1 {
                IntDomainEvent::LowerBound => {
                    let old_lower_bound = context
                        .lower_bound_at_trail_position(&update_info.0, self.last_index_on_trail);
                    let new_lower_bound = context.lower_bound(&update_info.0);

                    // We are manually implementing a retain-like function from Vec.

                    // Effectively, resizing the watch list to size zero,
                    // and in the loop add some of the old watchers back.
                    let mut current_index = 0_usize;
                    let mut end_index = 0_usize;
                    let num_watchers = self.watch_lists[update_info.0].lower_bound.len();
                    // Iterate through all watchers.
                    while current_index < num_watchers {
                        let right_hand_side = self.watch_lists[update_info.0].lower_bound
                            [current_index]
                            .right_hand_side;

                        if old_lower_bound < right_hand_side && right_hand_side <= new_lower_bound {
                            // todo: check cached predicate?

                            let nogood_id = self.watch_lists[update_info.0].lower_bound
                                [current_index]
                                .nogood_id;

                            let nogood = &mut self.nogoods[nogood_id].borrow_mut().predicates;

                            let is_watched_predicate = |predicate: Predicate| {
                                predicate.is_lower_bound_predicate()
                                    && predicate.get_domain() == update_info.0
                            };

                            // Place the watched predicate at position 1 for simplicity.
                            if is_watched_predicate(nogood[0]) {
                                nogood.swap(0, 1);
                            }

                            pumpkin_assert_moderate!(context.is_predicate_satisfied(nogood[1]));

                            // Check the other watched predicate is already falsified, in which case
                            // no propagation can take place. Recall that the other watched
                            // predicate is at position 0 due to previous code.
                            // todo: check if comparing to the cache literal would make sense.
                            if context.is_predicate_falsified(nogood[0]) {
                                // Keep the watchers, the nogood is falsified,
                                // no propagation can take place.
                                self.watch_lists[update_info.0].lower_bound[end_index] =
                                    self.watch_lists[update_info.0].lower_bound[current_index];
                                current_index += 1;
                                end_index += 1;
                                continue;
                            }
                            // Look for another nonsatisfied predicate
                            // to replace the watched predicate.
                            let mut found_new_watch = false;
                            // Start from index 2 since we are skipping watched predicates.
                            for i in 2..nogood.len() {
                                // Find a predicate that is either false or unassigned,
                                // i.e., not assigned true.
                                if !context.is_predicate_satisfied(nogood[i]) {
                                    // Found another predicate that can be the watcher.
                                    found_new_watch = true;
                                    // todo: does it make sense to replace the cached predicate with
                                    // this new predicate?

                                    // Replace the current watcher with the new predicate watcher.
                                    nogood.swap(1, i);
                                    pumpkin_assert_moderate!(
                                        nogood[i].get_domain() == update_info.0
                                    );
                                    // Add this nogood to the watch list of the new watcher.
                                    match nogood[1] {
                                        Predicate::LowerBound {
                                            domain_id,
                                            lower_bound,
                                        } => {
                                            self.watch_lists[domain_id].lower_bound.push(Watcher {
                                                right_hand_side: lower_bound,
                                                nogood_id,
                                            })
                                        }
                                        Predicate::UpperBound {
                                            domain_id,
                                            upper_bound,
                                        } => {
                                            self.watch_lists[domain_id].upper_bound.push(Watcher {
                                                right_hand_side: upper_bound,
                                                nogood_id,
                                            })
                                        }
                                        Predicate::NotEqual {
                                            domain_id,
                                            not_equal_constant,
                                        } => self.watch_lists[domain_id].hole.push(Watcher {
                                            right_hand_side: not_equal_constant,
                                            nogood_id,
                                        }),
                                        Predicate::Equal {
                                            domain_id,
                                            equality_constant,
                                        } => self.watch_lists[domain_id].equals.push(Watcher {
                                            right_hand_side: equality_constant,
                                            nogood_id,
                                        }),
                                    }

                                    // No propagation is taking place, go to the next nogood.
                                    break;
                                }
                            } // end iterating through the nogood

                            if found_new_watch {
                                // Note this nogood is effectively removed from the watch list
                                // of the the current predicate, since we
                                // are only incrementing the current index, and not copying
                                // anything to the end_index.

                                current_index += 1;
                                continue;
                            }

                            // Keep the current watch for this predicate.
                            self.watch_lists[update_info.0].lower_bound[end_index] =
                                self.watch_lists[update_info.0].lower_bound[current_index];
                            end_index += 1;
                            current_index += 1;

                            // At this point, nonwatched predicates and nogood[1] are falsified.
                            // There are two scenarios:
                            // nogood[0] is unassigned -> propagate the predicate to false
                            // nogood[0] is assigned true -> conflict.
                            let reason = NogoodReason {
                                nogood: Rc::clone(&self.nogoods[nogood_id]),
                            };

                            let result = context.post_predicate(!nogood[0], reason);
                            // If the propagation lead to a conflict.
                            if let Err(e) = result {
                                // Stop any further propagation and report the conflict.
                                // Readd the remaining watchers to the watch list.
                                while current_index < num_watchers {
                                    self.watch_lists[update_info.0].lower_bound[end_index] =
                                        self.watch_lists[update_info.0].lower_bound[current_index];
                                    current_index += 1;
                                    end_index += 1;
                                }
                                self.watch_lists[update_info.0]
                                    .lower_bound
                                    .truncate(end_index);
                                return Err(e.into());
                            }
                        } else {
                            // Keep the current watch for this predicate.
                            self.watch_lists[update_info.0].lower_bound[end_index] =
                                self.watch_lists[update_info.0].lower_bound[current_index];
                            end_index += 1;
                            current_index += 1;
                        }
                    }
                    // Went through all the watchers.
                    if num_watchers > 0 {
                        self.watch_lists[update_info.0]
                            .lower_bound
                            .truncate(end_index);
                    }
                }
                IntDomainEvent::UpperBound => {
                    let old_upper_bound = context
                        .upper_bound_at_trail_position(&update_info.0, self.last_index_on_trail);
                    let new_upper_bound = context.upper_bound(&update_info.0);

                    // We are manually implementing a retain-like function from Vec.

                    // Effectively, resizing the watch list to size zero,
                    // and in the loop add some of the old watchers back.
                    let mut current_index = 0_usize;
                    let mut end_index = 0_usize;
                    let num_watchers = self.watch_lists[update_info.0].upper_bound.len();
                    // println!("num watching {}", num_watchers);
                    // Iterate through all watchers.
                    while current_index < num_watchers {
                        let right_hand_side = self.watch_lists[update_info.0].upper_bound
                            [current_index]
                            .right_hand_side;

                        // println!("...hmm {old_upper_bound} > {right_hand_side} &&
                        // {right_hand_side} >= {new_upper_bound}");
                        // println!("trail pos: {}", self.last_index_on_trail);
                        // println!(
                        // "how {:?}",
                        // context.assignments.domains[update_info.0].upper_bound_updates
                        // );

                        if old_upper_bound > right_hand_side && right_hand_side >= new_upper_bound {
                            // println!("Im in?");
                            // todo: check cached predicate?

                            let nogood_id = self.watch_lists[update_info.0].upper_bound
                                [current_index]
                                .nogood_id;
                            let nogood = &mut self.nogoods[nogood_id].borrow_mut().predicates;

                            let is_watched_predicate = |predicate: Predicate| {
                                predicate.is_upper_bound_predicate()
                                    && predicate.get_domain() == update_info.0
                            };

                            // Place the watched predicate at position 1 for simplicity.
                            if is_watched_predicate(nogood[0]) {
                                nogood.swap(0, 1);
                            }

                            pumpkin_assert_moderate!(context.is_predicate_satisfied(nogood[1]));

                            // Check the other watched predicate is already falsified, in which case
                            // no propagation can take place. Recall that the other watched
                            // predicate is at position 0 due to previous code.
                            // todo: check if comparing to the cache literal would make sense.
                            if context.is_predicate_falsified(nogood[0]) {
                                // Keep the watchers, the nogood is falsified,
                                // no propagation can take place.
                                self.watch_lists[update_info.0].upper_bound[end_index] =
                                    self.watch_lists[update_info.0].upper_bound[current_index];
                                current_index += 1;
                                end_index += 1;
                                continue;
                            }
                            // Look for another nonsatisfied predicate
                            // to replace the watched predicate.
                            let mut found_new_watch = false;
                            // Start from index 2 since we are skipping watched predicates.
                            for i in 2..nogood.len() {
                                // Find a predicate that is either false or unassigned,
                                // i.e., not assigned true.
                                if !context.is_predicate_satisfied(nogood[i]) {
                                    // Found another predicate that can be the watcher.
                                    found_new_watch = true;
                                    // todo: does it make sense to replace the cached predicate with
                                    // this new predicate?

                                    // Replace the current watcher with the new predicate watcher.
                                    nogood.swap(1, i);
                                    pumpkin_assert_moderate!(
                                        nogood[i].get_domain() == update_info.0
                                    );
                                    // Add this nogood to the watch list of the new watcher.
                                    match nogood[1] {
                                        Predicate::LowerBound {
                                            domain_id,
                                            lower_bound,
                                        } => {
                                            self.watch_lists[domain_id].lower_bound.push(Watcher {
                                                right_hand_side: lower_bound,
                                                nogood_id,
                                            })
                                        }
                                        Predicate::UpperBound {
                                            domain_id,
                                            upper_bound,
                                        } => {
                                            self.watch_lists[domain_id].upper_bound.push(Watcher {
                                                right_hand_side: upper_bound,
                                                nogood_id,
                                            })
                                        }
                                        Predicate::NotEqual {
                                            domain_id,
                                            not_equal_constant,
                                        } => self.watch_lists[domain_id].hole.push(Watcher {
                                            right_hand_side: not_equal_constant,
                                            nogood_id,
                                        }),
                                        Predicate::Equal {
                                            domain_id,
                                            equality_constant,
                                        } => self.watch_lists[domain_id].equals.push(Watcher {
                                            right_hand_side: equality_constant,
                                            nogood_id,
                                        }),
                                    }

                                    // No propagation is taking place, go to the next nogood.
                                    break;
                                }
                            } // end iterating through the nogood

                            if found_new_watch {
                                // Note this nogood is effectively removed from the watch list
                                // of the the current predicate, since we
                                // are only incrementing the current index, and not copying
                                // anything to the end_index.

                                current_index += 1;
                                continue;
                            }

                            // Keep the current watch for this predicate.
                            self.watch_lists[update_info.0].upper_bound[end_index] =
                                self.watch_lists[update_info.0].upper_bound[current_index];
                            end_index += 1;
                            current_index += 1;

                            // At this point, nonwatched predicates and nogood[1] are falsified.
                            // There are two scenarios:
                            // nogood[0] is unassigned -> propagate the predicate to false
                            // nogood[0] is assigned true -> conflict.
                            let reason = NogoodReason {
                                nogood: Rc::clone(&self.nogoods[nogood_id]),
                            };

                            let result = context.post_predicate(!nogood[0], reason);
                            // If the propagation lead to a conflict.
                            if let Err(e) = result {
                                // Stop any further propagation and report the conflict.
                                // Readd the remaining watchers to the watch list.
                                while current_index < num_watchers {
                                    self.watch_lists[update_info.0].upper_bound[end_index] =
                                        self.watch_lists[update_info.0].upper_bound[current_index];
                                    current_index += 1;
                                    end_index += 1;
                                }
                                self.watch_lists[update_info.0]
                                    .upper_bound
                                    .truncate(end_index);
                                return Err(e.into());
                            }
                        } else {
                            // Keep the current watch for this predicate.
                            self.watch_lists[update_info.0].upper_bound[end_index] =
                                self.watch_lists[update_info.0].upper_bound[current_index];
                            end_index += 1;
                            current_index += 1;
                        }
                    }
                    // Went through all the watchers.
                    if num_watchers > 0 {
                        self.watch_lists[update_info.0]
                            .upper_bound
                            .truncate(end_index);
                    }
                }
                IntDomainEvent::Removal => {
                    let old_lower_bound = context
                        .lower_bound_at_trail_position(&update_info.0, self.last_index_on_trail);
                    let new_lower_bound = context.lower_bound(&update_info.0);

                    let old_upper_bound = context
                        .upper_bound_at_trail_position(&update_info.0, self.last_index_on_trail);
                    let new_upper_bound = context.upper_bound(&update_info.0);

                    // We are manually implementing a retain-like function from Vec.

                    // Effectively, resizing the watch list to size zero,
                    // and in the loop add some of the old watchers back.
                    let mut current_index = 0_usize;
                    let mut end_index = 0_usize;
                    let num_watchers = self.watch_lists[update_info.0].hole.len();
                    // Iterate through all watchers.
                    while current_index < num_watchers {
                        let right_hand_side =
                            self.watch_lists[update_info.0].hole[current_index].right_hand_side;

                        if old_upper_bound >= right_hand_side && right_hand_side > new_upper_bound
                            || old_lower_bound <= right_hand_side
                                && right_hand_side < new_lower_bound
                            || (new_lower_bound < right_hand_side
                                && right_hand_side < new_upper_bound)
                        {
                            // todo: check cached predicate?

                            let nogood_id =
                                self.watch_lists[update_info.0].hole[current_index].nogood_id;
                            let nogood = &mut self.nogoods[nogood_id].borrow_mut().predicates;

                            let is_watched_predicate = |predicate: Predicate| {
                                predicate.is_not_equal_predicate()
                                    && predicate.get_domain() == update_info.0
                                    && predicate.get_right_hand_side() == right_hand_side
                            };

                            // Place the watched predicate at position 1 for simplicity.
                            if is_watched_predicate(nogood[0]) {
                                nogood.swap(0, 1);
                            }

                            pumpkin_assert_moderate!(context.is_predicate_satisfied(nogood[1]));

                            // Check the other watched predicate is already falsified, in which case
                            // no propagation can take place. Recall that the other watched
                            // predicate is at position 0 due to previous code.
                            // todo: check if comparing to the cache literal would make sense.
                            if context.is_predicate_falsified(nogood[0]) {
                                // Keep the watchers, the nogood is falsified,
                                // no propagation can take place.
                                self.watch_lists[update_info.0].hole[end_index] =
                                    self.watch_lists[update_info.0].hole[current_index];
                                current_index += 1;
                                end_index += 1;
                                continue;
                            }
                            // Look for another nonsatisfied predicate
                            // to replace the watched predicate.
                            let mut found_new_watch = false;
                            // Start from index 2 since we are skipping watched predicates.
                            for i in 2..nogood.len() {
                                // Find a predicate that is either false or unassigned,
                                // i.e., not assigned true.
                                if !context.is_predicate_satisfied(nogood[i]) {
                                    // Found another predicate that can be the watcher.
                                    found_new_watch = true;
                                    // todo: does it make sense to replace the cached predicate with
                                    // this new predicate?

                                    // Replace the current watcher with the new predicate watcher.
                                    nogood.swap(1, i);
                                    pumpkin_assert_moderate!(
                                        nogood[i].get_domain() == update_info.0
                                    );
                                    // Add this nogood to the watch list of the new watcher.
                                    match nogood[1] {
                                        Predicate::LowerBound {
                                            domain_id,
                                            lower_bound,
                                        } => {
                                            self.watch_lists[domain_id].lower_bound.push(Watcher {
                                                right_hand_side: lower_bound,
                                                nogood_id,
                                            })
                                        }
                                        Predicate::UpperBound {
                                            domain_id,
                                            upper_bound,
                                        } => {
                                            self.watch_lists[domain_id].upper_bound.push(Watcher {
                                                right_hand_side: upper_bound,
                                                nogood_id,
                                            })
                                        }
                                        Predicate::NotEqual {
                                            domain_id,
                                            not_equal_constant,
                                        } => self.watch_lists[domain_id].hole.push(Watcher {
                                            right_hand_side: not_equal_constant,
                                            nogood_id,
                                        }),
                                        Predicate::Equal {
                                            domain_id,
                                            equality_constant,
                                        } => self.watch_lists[domain_id].equals.push(Watcher {
                                            right_hand_side: equality_constant,
                                            nogood_id,
                                        }),
                                    }

                                    // No propagation is taking place, go to the next nogood.
                                    break;
                                }
                            } // end iterating through the nogood

                            if found_new_watch {
                                // Note this nogood is effectively removed from the watch list
                                // of the the current predicate, since we
                                // are only incrementing the current index, and not copying
                                // anything to the end_index.

                                current_index += 1;
                                continue;
                            }

                            // Keep the current watch for this predicate.
                            self.watch_lists[update_info.0].hole[end_index] =
                                self.watch_lists[update_info.0].hole[current_index];
                            end_index += 1;
                            current_index += 1;

                            // At this point, nonwatched predicates and nogood[1] are falsified.
                            // There are two scenarios:
                            // nogood[0] is unassigned -> propagate the predicate to false
                            // nogood[0] is assigned true -> conflict.
                            let reason = NogoodReason {
                                nogood: Rc::clone(&self.nogoods[nogood_id]),
                            };

                            let result = context.post_predicate(!nogood[0], reason);
                            // If the propagation lead to a conflict.
                            if let Err(e) = result {
                                // Stop any further propagation and report the conflict.
                                // Readd the remaining watchers to the watch list.
                                while current_index < num_watchers {
                                    self.watch_lists[update_info.0].hole[end_index] =
                                        self.watch_lists[update_info.0].hole[current_index];
                                    current_index += 1;
                                    end_index += 1;
                                }
                                self.watch_lists[update_info.0].hole.truncate(end_index);
                                return Err(e.into());
                            }
                        } else {
                            // Keep the current watch for this predicate.
                            self.watch_lists[update_info.0].hole[end_index] =
                                self.watch_lists[update_info.0].hole[current_index];
                            end_index += 1;
                            current_index += 1;
                        }
                    }
                    // Went through all the watchers.
                    if num_watchers > 0 {
                        self.watch_lists[update_info.0].hole.truncate(end_index);
                    }
                }
                IntDomainEvent::Assign => {
                    let new_lower_bound = context.lower_bound(&update_info.0);
                    let new_upper_bound = context.upper_bound(&update_info.0);

                    // println!("\tlb {new_lower_bound}, ub {new_upper_bound}");

                    assert!(new_lower_bound == new_upper_bound);
                    let assigned_value = new_lower_bound;

                    // We are manually implementing a retain-like function from Vec.

                    // Effectively, resizing the watch list to size zero,
                    // and in the loop add some of the old watchers back.
                    let mut current_index = 0_usize;
                    let mut end_index = 0_usize;
                    let num_watchers = self.watch_lists[update_info.0].equals.len();
                    // Iterate through all watchers.

                    while current_index < num_watchers {
                        let right_hand_side =
                            self.watch_lists[update_info.0].equals[current_index].right_hand_side;

                        // println!("\teq {} = {}", update_info.0, assigned_value);
                        // println!("\tassn val: {}", assigned_value);
                        // println!("\t rhs: {}", right_hand_side);

                        if assigned_value == right_hand_side {
                            // todo: check cached predicate?

                            let nogood_id =
                                self.watch_lists[update_info.0].equals[current_index].nogood_id;
                            let nogood = &mut self.nogoods[nogood_id].borrow_mut().predicates;

                            let is_watched_predicate = |predicate: Predicate| {
                                predicate.is_equality_predicate()
                                    && predicate.get_domain() == update_info.0
                                    && predicate.get_right_hand_side() == assigned_value
                            };

                            // Place the watched predicate at position 1 for simplicity.
                            if is_watched_predicate(nogood[0]) {
                                nogood.swap(0, 1);
                            }

                            // println!("eye: {:?}", nogood);

                            pumpkin_assert_moderate!(context.is_predicate_satisfied(nogood[1]));

                            // Check the other watched predicate is already falsified, in which case
                            // no propagation can take place. Recall that the other watched
                            // predicate is at position 0 due to previous code.
                            // todo: check if comparing to the cache literal would make sense.
                            if context.is_predicate_falsified(nogood[0]) {
                                // println!("!!falsi");
                                // Keep the watchers, the nogood is falsified,
                                // no propagation can take place.
                                self.watch_lists[update_info.0].equals[end_index] =
                                    self.watch_lists[update_info.0].equals[current_index];
                                current_index += 1;
                                end_index += 1;
                                continue;
                            }
                            // Look for another nonsatisfied predicate
                            // to replace the watched predicate.
                            let mut found_new_watch = false;
                            // Start from index 2 since we are skipping watched predicates.
                            for i in 2..nogood.len() {
                                // Find a predicate that is either false or unassigned,
                                // i.e., not assigned true.
                                if !context.is_predicate_satisfied(nogood[i]) {
                                    // Found another predicate that can be the watcher.
                                    found_new_watch = true;
                                    // todo: does it make sense to replace the cached predicate with
                                    // this new predicate?

                                    // Replace the current watcher with the new predicate watcher.
                                    nogood.swap(1, i);
                                    pumpkin_assert_moderate!(
                                        nogood[i].get_domain() == update_info.0
                                    );
                                    // Add this nogood to the watch list of the new watcher.
                                    // Ensure there is an entry.
                                    match nogood[1] {
                                        Predicate::LowerBound {
                                            domain_id,
                                            lower_bound,
                                        } => {
                                            self.watch_lists[domain_id].lower_bound.push(Watcher {
                                                right_hand_side: lower_bound,
                                                nogood_id,
                                            })
                                        }
                                        Predicate::UpperBound {
                                            domain_id,
                                            upper_bound,
                                        } => {
                                            self.watch_lists[domain_id].upper_bound.push(Watcher {
                                                right_hand_side: upper_bound,
                                                nogood_id,
                                            })
                                        }
                                        Predicate::NotEqual {
                                            domain_id,
                                            not_equal_constant,
                                        } => self.watch_lists[domain_id].hole.push(Watcher {
                                            right_hand_side: not_equal_constant,
                                            nogood_id,
                                        }),
                                        Predicate::Equal {
                                            domain_id,
                                            equality_constant,
                                        } => self.watch_lists[domain_id].equals.push(Watcher {
                                            right_hand_side: equality_constant,
                                            nogood_id,
                                        }),
                                    }

                                    // No propagation is taking place, go to the next nogood.
                                    break;
                                }
                            } // end iterating through the nogood

                            if found_new_watch {
                                // Note this nogood is effectively removed from the watch list
                                // of the the current predicate, since we
                                // are only incrementing the current index, and not copying
                                // anything to the end_index.

                                current_index += 1;
                                continue;
                            }

                            // println!("\tok going in");

                            // Keep the current watch for this predicate.
                            self.watch_lists[update_info.0].equals[end_index] =
                                self.watch_lists[update_info.0].equals[current_index];
                            end_index += 1;
                            current_index += 1;

                            // At this point, nonwatched predicates and nogood[1] are falsified.
                            // There are two scenarios:
                            // nogood[0] is unassigned -> propagate the predicate to false
                            // nogood[0] is assigned true -> conflict.
                            let reason = NogoodReason {
                                nogood: Rc::clone(&self.nogoods[nogood_id]),
                            };

                            // println!("propagating {}", !nogood[0]);
                            let result = context.post_predicate(!nogood[0], reason);
                            // If the propagation lead to a conflict.
                            if let Err(e) = result {
                                //  println!("erroni!");
                                // Stop any further propagation and report the conflict.
                                // Readd the remaining watchers to the watch list.
                                while current_index < num_watchers {
                                    self.watch_lists[update_info.0].equals[end_index] =
                                        self.watch_lists[update_info.0].equals[current_index];
                                    current_index += 1;
                                    end_index += 1;
                                }
                                self.watch_lists[update_info.0].equals.truncate(end_index);
                                return Err(e.into());
                            }
                        } else {
                            // Keep the current watch for this predicate.
                            self.watch_lists[update_info.0].equals[end_index] =
                                self.watch_lists[update_info.0].equals[current_index];
                            end_index += 1;
                            current_index += 1;
                        }
                    }
                    // Went through all the watchers.
                    if num_watchers > 0 {
                        self.watch_lists[update_info.0].equals.truncate(end_index);
                    }
                }
            }
        }
        self.last_index_on_trail = old_trail_position;

        // let _ = self.enqueued_updates.drain();

        // println!("after propagate");
        // self.debug_print(context.assignments());

        pumpkin_assert_advanced!(self.debug_is_properly_watched());

        Ok(())
    }

    fn synchronise(&mut self, context: &PropagationContext) {
<<<<<<< HEAD
        self.last_index_on_trail = context.assignments().trail.len();
        let _ = self.enqueued_updates.drain();
=======
        self.last_index_on_trail = context.assignments().trail.len() - 1;
        // Draining does not remove elements from internal data structures since this is done
        // lazily, as the iterator is called. For this reason we call count to exhaust the iterator.
        let _ = self.enqueued_updates.drain().count();
>>>>>>> 12237c3b
    }

    fn notify(
        &mut self,
        _context: PropagationContext,
        local_id: LocalId,
        event: OpaqueDomainEvent,
    ) -> EnqueueDecision {
        // let domain_id = DomainId {
        // id: local_id.unpack(),
        // };
        // match event.unwrap() {
        // IntDomainEvent::Assign => println!(
        // "\te {} = {} {} {}",
        // domain_id,
        // context.assignments.get_lower_bound(domain_id),
        // context.assignments.get_upper_bound(domain_id),
        // context.assignments.is_domain_assigned(domain_id)
        // ),
        // IntDomainEvent::LowerBound => println!(
        // "\te {} >= {} {} {}",
        // domain_id,
        // context.assignments.get_lower_bound(domain_id),
        // context.assignments.get_upper_bound(domain_id),
        // context.assignments.is_domain_assigned(domain_id)
        // ),
        // IntDomainEvent::UpperBound => println!(
        // "\te {} <= {} {} {}",
        // domain_id,
        // context.assignments.get_lower_bound(domain_id),
        // context.assignments.get_upper_bound(domain_id),
        // context.assignments.is_domain_assigned(domain_id)
        // ),
        // IntDomainEvent::Removal => println!(
        // "\te {} != {} {} {}",
        // domain_id,
        // context.assignments.get_lower_bound(domain_id),
        // context.assignments.get_upper_bound(domain_id),
        // context.assignments.is_domain_assigned(domain_id)
        // ),
        // }

        while local_id.unpack() as usize >= self.enqueued_updates.num_domains() {
            self.enqueued_updates.grow();
        }

        // if local_id.unpack() as usize >= self.watch_lists.len() {
        // self.watch_lists
        // .resize((local_id.unpack() + 1) as usize, WatchList::default());
        // }

        // Save the update,
        // and also enqueue removal in case the lower or upper bound updates are set.
        self.enqueued_updates.event_occurred(
            event.unwrap(),
            DomainId {
                id: local_id.unpack(),
            },
        );
        match event.unwrap() {
            IntDomainEvent::Assign => {
                // do nothing
            }
            IntDomainEvent::LowerBound => {
                self.enqueued_updates.event_occurred(
                    IntDomainEvent::Removal,
                    DomainId {
                        id: local_id.unpack(),
                    },
                );
            }
            IntDomainEvent::UpperBound => {
                self.enqueued_updates.event_occurred(
                    IntDomainEvent::Removal,
                    DomainId {
                        id: local_id.unpack(),
                    },
                );
            }
            IntDomainEvent::Removal => {
                // do nothing
            }
        }
        EnqueueDecision::Enqueue
    }

    // fn propagate(&mut self, context: &mut PropagationContextMut) -> Result<(), Inconsistency> {
    // todo: do incrementally, two levels:
    // 1. Skip looking at nogoods that are for sure not changing their watched predicate.
    // For this need to take into account the trail position and when the updates took place.
    // 2. While going through the watch list, partition the watchers. Then next time we can skip
    // the ones we looked at before, since those are guaranteed to be not propagating. I think
    // this only works downwards, need to see how to handle synchronisation/backtracking.
    //
    // The idea is to go through nogoods which had their watched predicate evaluate to true.
    // for update in &self.enqueued_updates {
    // match update {
    // Update::LowerBound {
    // old_lower_bound,
    // new_lower_bound,
    // } => {
    // Go through the watchers of:
    // 1) Lower bounds in the range (old, new].
    // 2) Not equals in the range [old, new).
    // Equality watchers can be skipped since that is a separate domain event.
    // todo!()
    // }
    // Update::UpperBound {
    // old_upper_bound,
    // new_upper_bound,
    // } => {
    // Go through the watchers of:
    // 1) Upper bounds in the range [new, old).
    // 2) Not equals in the range (new, old].
    // Equality watchers can be skipped since that is a separate domain event.
    // todo!()
    // }
    // Update::Hole { hole_value } => {
    // Only need to go through the watchers of
    // not equals for exactly the hole value.
    // todo!()
    // }
    // Update::Assignment { assigned_value } => {
    // Only need to go through the watchers of
    // assignments for exactly the assigned value.
    // todo!()
    // }
    // }
    // }
    // todo!();
    // }

    // fn synchronise(&mut self, _context: &PropagationContext) {
    // self.enqueued_updates.clear();
    // }

    // fn notify(
    // &mut self,
    // _context: &mut PropagationContextMut,
    // _local_id: LocalId,
    // _event: OpaqueDomainEvent,
    // ) -> EnqueueDecision {
    // self.enqueued_updates.push(value)
    // EnqueueDecision::Enqueue
    // It seems we removed the delta idea?
    // todo!();
    // }

    fn debug_propagate_from_scratch(
        &self,
        mut context: PropagationContextMut,
    ) -> Result<(), Inconsistency> {
        // Very inefficient version!

        // The algorithm goes through every nogood explicitly
        // and computes from scratch.
        for nogood_id in self.nogoods.keys() {
            self.debug_propagate_nogood_from_scratch(nogood_id, &mut context)?;
        }
        Ok(())
    }
}

/// The watch list is specific to a domain id.
#[derive(Default, Clone, Debug)]
struct WatchList {
    /// Nogoods with a watched predicate [x >= k]
    lower_bound: Vec<Watcher>,
    /// Nogoods with a watched predicate [x <= k]
    upper_bound: Vec<Watcher>,
    /// Nogoods with a watched predicate [x != k]
    hole: Vec<Watcher>,
    /// Nogoods with a watched predicate [x == k]
    equals: Vec<Watcher>,
}

/// The watcher is with respect to a specific domain id and predicate type.
#[derive(Default, Clone, Copy, Debug)]
struct Watcher {
    // This field represents the right-hand side of the predicate present in the nogood.
    // It is used as an indicator to whether the nogood should be inspected.
    right_hand_side: i32,
    nogood_id: NogoodId,
    // todo: consider the cached literal
}

// impl Display for Watcher {
// fn fmt(&self, f: &mut std::fmt::Formatter<'_>) -> std::fmt::Result {
// let rhs = self.right_hand_side;
// let ngid = self.nogood_id.id;
// write!(f, "[{rhs}: {ngid}]")
// }
// }

#[derive(Default, Clone, Copy, Debug)]
struct NogoodId {
    id: u32,
}

impl StorageKey for NogoodId {
    fn index(&self) -> usize {
        self.id as usize
    }

    fn create_from_index(index: usize) -> Self {
        NogoodId { id: index as u32 }
    }
}

struct NogoodReason {
    nogood: Rc<RefCell<Nogood>>,
}

impl LazyReason for NogoodReason {
    fn compute(self: Box<Self>, _: &PropagationContext) -> PropositionalConjunction {
        // We assume the propagated predicate is at position 0 in the nogood.
        self.nogood
            .borrow()
            .predicates
            .iter()
            .skip(1)
            .copied()
            .collect()
    }
}

#[cfg(test)]
mod tests {
    // use super::*;
    // use crate::conjunction;
    // use crate::engine::test_helper::TestSolver;
    // use crate::predicate;

    // detect unsat
    // detect propagation correctly
    //
    // check reason for unsat
    // check reason for propagation
    //
    // inconsistent nogood -> never propagates
    //
    // nogood with redundant predicate

    use super::NogoodPropagator;
    use crate::conjunction;
    use crate::engine::propagation::Propagator;
    use crate::engine::propagation::PropagatorId;
    use crate::engine::test_solver::TestSolver;
    use crate::predicate;
    use crate::propagators::nogood::NogoodPropagatorConstructor;

    fn downcast_to_nogood_propagator(
        nogood_propagator: &mut Box<dyn Propagator>,
    ) -> &mut NogoodPropagator {
        match nogood_propagator.downcast_mut::<NogoodPropagator>() {
            Some(nogood_propagator) => nogood_propagator,
            None => panic!("Provided propagator should be the nogood propagator"),
        }
    }

    #[test]
    fn ternary_nogood_propagate() {
        let mut solver = TestSolver::default();
        let dummy = solver.new_variable(0, 1);
        let a = solver.new_variable(1, 3);
        let b = solver.new_variable(-4, 4);
        let c = solver.new_variable(-10, 20);

        let mut propagator = solver
            .new_propagator(NogoodPropagatorConstructor)
            .expect("no empty domains");

        let _ = solver.increase_lower_bound_and_notify(&mut propagator, dummy.id as i32, dummy, 1);

        let nogood = conjunction!([a >= 2] & [b >= 1] & [c >= 10]);
        {
            let context = &mut solver.get_propagation_context_mut(PropagatorId(0));
            downcast_to_nogood_propagator(&mut propagator)
                .add_nogood(nogood.into(), context)
                .expect("");
        }

        let _ = solver.increase_lower_bound_and_notify(&mut propagator, a.id as i32, a, 3);
        let _ = solver.increase_lower_bound_and_notify(&mut propagator, b.id as i32, b, 0);

        solver
            .propagate_until_fixed_point(&mut propagator)
            .expect("");

        let _ = solver.increase_lower_bound_and_notify(&mut propagator, c.id as i32, c, 15);

        solver.propagate(&mut propagator).expect("");

        assert_eq!(solver.upper_bound(b), 0);

        let reason_lb = solver.get_reason_int(predicate!(b <= 0));
        assert_eq!(conjunction!([a >= 2] & [c >= 10]), *reason_lb);
    }

    #[test]
    fn unsat() {
        let mut solver = TestSolver::default();
        let a = solver.new_variable(1, 3);
        let b = solver.new_variable(-4, 4);
        let c = solver.new_variable(-10, 20);

        let mut propagator = solver
            .new_propagator(NogoodPropagatorConstructor {})
            .expect("no empty domains");

        let nogood = conjunction!([a >= 2] & [b >= 1] & [c >= 10]);
        {
            let context = &mut solver.get_propagation_context_mut(PropagatorId(0));
            downcast_to_nogood_propagator(&mut propagator)
                .add_nogood(nogood.into(), context)
                .expect("");
        }

        let _ = solver.increase_lower_bound_and_notify(&mut propagator, a.id as i32, a, 3);
        let _ = solver.increase_lower_bound_and_notify(&mut propagator, b.id as i32, b, 1);
        let _ = solver.increase_lower_bound_and_notify(&mut propagator, c.id as i32, c, 15);

        let result = solver.propagate_until_fixed_point(&mut propagator);
        assert!(result.is_err());
    }
}<|MERGE_RESOLUTION|>--- conflicted
+++ resolved
@@ -1256,15 +1256,8 @@
     }
 
     fn synchronise(&mut self, context: &PropagationContext) {
-<<<<<<< HEAD
-        self.last_index_on_trail = context.assignments().trail.len();
+        self.last_index_on_trail = context.assignments().trail.len() - 1;
         let _ = self.enqueued_updates.drain();
-=======
-        self.last_index_on_trail = context.assignments().trail.len() - 1;
-        // Draining does not remove elements from internal data structures since this is done
-        // lazily, as the iterator is called. For this reason we call count to exhaust the iterator.
-        let _ = self.enqueued_updates.drain().count();
->>>>>>> 12237c3b
     }
 
     fn notify(
