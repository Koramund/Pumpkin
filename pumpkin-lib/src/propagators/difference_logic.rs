--- conflicted
+++ resolved
@@ -214,13 +214,8 @@
 }
 
 #[allow(clippy::type_complexity)]
-<<<<<<< HEAD
 fn propagate_shared<V>(
-    elementary_constraints: &HashMap<PropagatorVariable<V>, Box<[(i32, PropagatorVariable<V>)]>>,
-=======
-fn propagate_shared<const CYCLE_CHECK: bool, V>(
     elementary_constraints: &HashMap<V, Box<[(i32, V)]>>,
->>>>>>> 6bf4bca2
     context: &mut PropagationContextMut,
     y_start: &V,
     worklist: &mut VecDeque<V>,
