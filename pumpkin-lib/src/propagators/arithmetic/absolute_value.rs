use crate::basic_types::PropagationStatusCP;
use crate::conjunction;
use crate::engine::cp::propagation::ReadDomains;
use crate::engine::domain_events::DomainEvents;
use crate::engine::propagation::LocalId;
use crate::engine::propagation::PropagationContextMut;
use crate::engine::propagation::Propagator;
use crate::engine::propagation::PropagatorConstructor;
use crate::engine::propagation::PropagatorConstructorContext;
use crate::engine::variables::IntegerVariable;

#[derive(Debug)]
pub(crate) struct AbsoluteValueConstructor<VA, VB> {
    /// The side of the equality where the sign matters.
    pub(crate) signed: VA,
    /// The absolute of `signed`.
    pub(crate) absolute: VB,
}

impl<VA: IntegerVariable, VB: IntegerVariable> PropagatorConstructor
    for AbsoluteValueConstructor<VA, VB>
{
    type Propagator = AbsoluteValuePropagator<VA, VB>;

    fn create(self, context: &mut PropagatorConstructorContext<'_>) -> Self::Propagator {
        let signed = context.register(self.signed, DomainEvents::BOUNDS, LocalId::from(0));
        let absolute = context.register(self.absolute, DomainEvents::BOUNDS, LocalId::from(1));

        AbsoluteValuePropagator { signed, absolute }
    }
}

/// Propagator for `absolute = |signed|`, where `absolute` and `signed` are integer variables.
///
/// The propagator is bounds consistent wrt signed. That means that if `signed \in {-2, -1, 1, 2}`,
/// the propagator will not propagate `[absolute >= 1]`.
#[derive(Debug)]
pub(crate) struct AbsoluteValuePropagator<VA, VB> {
<<<<<<< HEAD
    signed: PropagatorVariable<VA>,
    absolute: PropagatorVariable<VB>,
=======
    signed: VA,
    absolute: VB,
>>>>>>> 6bf4bca2
}

impl<VA: IntegerVariable, VB: IntegerVariable> Propagator for AbsoluteValuePropagator<VA, VB> {
    fn priority(&self) -> u32 {
        0
    }

    fn name(&self) -> &str {
        "IntAbs"
    }

    fn debug_propagate_from_scratch(
        &self,
        context: &mut PropagationContextMut,
    ) -> PropagationStatusCP {
        // The bound of absolute may be tightened further during propagation, but it is at least
        // zero at the root.
        context.set_lower_bound(&self.absolute, 0, conjunction!())?;

        // Propagating absolute value can be broken into a few cases:
        // - `signed` is sign-fixed (i.e. `upper_bound <= 0` or `lower_bound >= 0`), in which case
        //   the bounds of `signed` can be propagated to `absolute` (taking care of swapping bounds
        //   when the `signed` is negative).
        // - `signed` is not sign-fixed (i.e. `lower_bound <= 0` and `upper_bound >= 0`), in which
        //   case the lower bound of `absolute` cannot be tightened without looking into specific
        //   domain values for `signed`, which we don't do.
        let signed_lb = context.lower_bound(&self.signed);
        let signed_ub = context.upper_bound(&self.signed);

        let signed_absolute_ub = i32::max(signed_lb.abs(), signed_ub.abs());

        context.set_upper_bound(
            &self.absolute,
            signed_absolute_ub,
            conjunction!([self.signed >= signed_lb] & [self.signed <= signed_ub]),
        )?;

        if signed_lb > 0 {
            context.set_lower_bound(
                &self.absolute,
                signed_lb,
                conjunction!([self.signed >= signed_lb]),
            )?;
        } else if signed_ub < 0 {
            context.set_lower_bound(
                &self.absolute,
                signed_ub.abs(),
                conjunction!([self.signed <= signed_ub]),
            )?;
        }

        let absolute_ub = context.upper_bound(&self.absolute);
        let absolute_lb = context.lower_bound(&self.absolute);
        context.set_lower_bound(
            &self.signed,
            -absolute_ub,
            conjunction!([self.absolute <= absolute_ub]),
        )?;
        context.set_upper_bound(
            &self.signed,
            absolute_ub,
            conjunction!([self.absolute <= absolute_ub]),
        )?;

        if signed_ub <= 0 {
            context.set_upper_bound(
                &self.signed,
                -absolute_lb,
                conjunction!([self.signed <= 0] & [self.absolute >= absolute_lb]),
            )?;
        } else if signed_lb >= 0 {
            context.set_lower_bound(
                &self.signed,
                absolute_lb,
                conjunction!([self.signed >= 0] & [self.absolute >= absolute_lb]),
            )?;
        }

        Ok(())
    }
}

#[cfg(test)]
mod tests {
    use super::*;
    use crate::engine::test_helper::TestSolver;

    #[test]
    fn absolute_bounds_are_propagated_at_initialise() {
        let mut solver = TestSolver::default();

        let signed = solver.new_variable(-3, 4);
        let absolute = solver.new_variable(-2, 10);

        let _ = solver
            .new_propagator(AbsoluteValueConstructor { signed, absolute })
            .expect("no empty domains");

        solver.assert_bounds(absolute, 0, 4);
    }

    #[test]
    fn signed_bounds_are_propagated_at_initialise() {
        let mut solver = TestSolver::default();

        let signed = solver.new_variable(-5, 5);
        let absolute = solver.new_variable(0, 3);

        let _ = solver
            .new_propagator(AbsoluteValueConstructor { signed, absolute })
            .expect("no empty domains");

        solver.assert_bounds(signed, -3, 3);
    }

    #[test]
    fn absolute_lower_bound_can_be_strictly_positive() {
        let mut solver = TestSolver::default();

        let signed = solver.new_variable(3, 6);
        let absolute = solver.new_variable(0, 10);

        let _ = solver
            .new_propagator(AbsoluteValueConstructor { signed, absolute })
            .expect("no empty domains");

        solver.assert_bounds(absolute, 3, 6);
    }

    #[test]
    fn strictly_negative_signed_value_can_propagate_lower_bound_on_absolute() {
        let mut solver = TestSolver::default();

        let signed = solver.new_variable(-5, -3);
        let absolute = solver.new_variable(1, 5);

        let _ = solver
            .new_propagator(AbsoluteValueConstructor { signed, absolute })
            .expect("no empty domains");

        solver.assert_bounds(absolute, 3, 5);
    }

    #[test]
    fn lower_bound_on_absolute_can_propagate_negative_upper_bound_on_signed() {
        let mut solver = TestSolver::default();

        let signed = solver.new_variable(-5, 0);
        let absolute = solver.new_variable(1, 5);

        let _ = solver
            .new_propagator(AbsoluteValueConstructor { signed, absolute })
            .expect("no empty domains");

        solver.assert_bounds(signed, -5, -1);
    }

    #[test]
    fn lower_bound_on_absolute_can_propagate_positive_lower_bound_on_signed() {
        let mut solver = TestSolver::default();

        let signed = solver.new_variable(1, 5);
        let absolute = solver.new_variable(3, 5);

        let _ = solver
            .new_propagator(AbsoluteValueConstructor { signed, absolute })
            .expect("no empty domains");

        solver.assert_bounds(signed, 3, 5);
    }
}<|MERGE_RESOLUTION|>--- conflicted
+++ resolved
@@ -36,13 +36,8 @@
 /// the propagator will not propagate `[absolute >= 1]`.
 #[derive(Debug)]
 pub(crate) struct AbsoluteValuePropagator<VA, VB> {
-<<<<<<< HEAD
-    signed: PropagatorVariable<VA>,
-    absolute: PropagatorVariable<VB>,
-=======
     signed: VA,
     absolute: VB,
->>>>>>> 6bf4bca2
 }
 
 impl<VA: IntegerVariable, VB: IntegerVariable> Propagator for AbsoluteValuePropagator<VA, VB> {
