--- conflicted
+++ resolved
@@ -1,6 +1,7 @@
 use std::rc::Rc;
 
 use crate::basic_types::Inconsistency;
+use crate::basic_types::PropagationStatusCP;
 use crate::basic_types::PropositionalConjunction;
 use crate::engine::cp::propagation::ReadDomains;
 use crate::engine::domain_events::DomainEvents;
@@ -30,16 +31,9 @@
 /// Domain consistent propagator for the constraint `reif => \sum x_i != rhs`, where `x_i` are
 /// integer variables and `rhs` is an integer constant.
 #[derive(Debug)]
-<<<<<<< HEAD
-pub struct LinearNotEqualPropagator<Var> {
-    terms: Rc<[Var]>,
-    rhs: i32,
-    pub reif: Option<Literal>,
-=======
 pub(crate) struct LinearNotEqualPropagator<Var> {
     terms: Rc<[Var]>,
     rhs: i32,
->>>>>>> f5fcf01d
 }
 
 impl<Var> PropagatorConstructor for LinearNotEqualConstructor<Var>
@@ -58,21 +52,9 @@
             })
             .collect();
 
-        if let Some(literal) = self.reif {
-            let _ = context.register(
-                literal,
-                DomainEvents::ASSIGN,
-                LocalId::from(self.terms.len() as u32),
-            );
-        }
-
         LinearNotEqualPropagator {
             terms: x,
             rhs: self.rhs,
-<<<<<<< HEAD
-            reif: self.reif,
-=======
->>>>>>> f5fcf01d
         }
     }
 }
@@ -81,15 +63,6 @@
 where
     Var: IntegerVariable + 'static,
 {
-<<<<<<< HEAD
-    fn propagate(&mut self, context: &mut PropagationContextMut) -> Result<(), Inconsistency> {
-        self.debug_propagate_from_scratch(context)
-    }
-
-    fn synchronise(&mut self, _context: &PropagationContext) {}
-
-=======
->>>>>>> f5fcf01d
     fn priority(&self) -> u32 {
         0
     }
@@ -98,24 +71,10 @@
         "LinearNe"
     }
 
-<<<<<<< HEAD
-    fn initialise_at_root(
-        &mut self,
-        context: &mut PropagationContextMut,
-    ) -> Result<(), Inconsistency> {
-        self.propagate(context)
-    }
-
-    fn debug_propagate_from_scratch(
-        &self,
-        context: &mut PropagationContextMut,
-    ) -> Result<(), Inconsistency> {
-=======
     fn debug_propagate_from_scratch(
         &self,
         mut context: PropagationContextMut,
     ) -> PropagationStatusCP {
->>>>>>> f5fcf01d
         // TODO: This is a great candidate to potentially make incremental. We can only propagate
         //  when there is one unfixed variable.
 
@@ -140,13 +99,7 @@
             })
             .sum::<i32>();
 
-<<<<<<< HEAD
-        if num_fixed == self.terms.len() - 1
-            && (!reified || context.is_literal_true(self.reif.unwrap()))
-        {
-=======
         if num_fixed == self.terms.len() - 1 {
->>>>>>> f5fcf01d
             let value_to_remove = self.rhs - lhs;
 
             let unfixed_x_i = self
@@ -155,10 +108,6 @@
                 .position(|x_i| !context.is_fixed(x_i))
                 .unwrap();
             let terms = Rc::clone(&self.terms);
-<<<<<<< HEAD
-            let reif = self.reif;
-=======
->>>>>>> f5fcf01d
             context.remove(
                 &self.terms[unfixed_x_i],
                 value_to_remove,
@@ -168,40 +117,11 @@
                         .enumerate()
                         .filter(|&(i, _)| i != unfixed_x_i)
                         .map(|(_, x_i)| predicate![x_i == context.lower_bound(x_i)])
-<<<<<<< HEAD
-                        .chain(reif.map(|variable| variable.into()))
-=======
->>>>>>> f5fcf01d
                         .collect::<Vec<_>>();
                     predicates.into()
                 },
             )?;
         } else if num_fixed == self.terms.len() && lhs == self.rhs {
-<<<<<<< HEAD
-            if reified && !context.is_literal_fixed(self.reif.unwrap()) {
-                // Conflict was found but we can set the reified literal to false to satisfy the
-                // constraint
-                let reason: PropositionalConjunction = self
-                    .terms
-                    .iter()
-                    .map(|x_i| predicate![x_i == context.lower_bound(x_i)])
-                    .collect();
-
-                context.assign_literal(self.reif.unwrap(), false, reason)?;
-            } else if !reified || context.is_literal_true(self.reif.unwrap()) {
-                // Conflict was found, either the constraint is not reified or the reification
-                // variable is already true
-
-                let failure_reason: PropositionalConjunction = self
-                    .terms
-                    .iter()
-                    .map(|x_i| predicate![x_i == context.lower_bound(x_i)])
-                    .chain(self.reif.map(|variable| variable.into()))
-                    .collect();
-
-                return Err(failure_reason.into());
-            }
-=======
             // Conflict was found, either the constraint is not reified or the reification
             // variable is already true
 
@@ -212,7 +132,6 @@
                 .collect();
 
             return Err(failure_reason.into());
->>>>>>> f5fcf01d
         }
 
         Ok(())
@@ -224,11 +143,7 @@
     use super::*;
     use crate::basic_types::Inconsistency;
     use crate::conjunction;
-<<<<<<< HEAD
     use crate::engine::test_solver::TestSolver;
-=======
-    use crate::engine::test_helper::TestSolver;
->>>>>>> f5fcf01d
     use crate::engine::variables::TransformableVariable;
 
     #[test]
@@ -311,110 +226,4 @@
 
         solver.propagate(&mut propagator).expect("non-empty domain");
     }
-<<<<<<< HEAD
-
-    #[test]
-    fn literal_is_propagated_when_reified() {
-        let mut solver = TestSolver::default();
-        let x = solver.new_variable(2, 2);
-        let y = solver.new_variable(2, 2);
-        let reif = solver.new_literal();
-
-        let _ = solver
-            .new_propagator(LinearNotEqualConstructor::reified(
-                [x.scaled(1), y.scaled(-1)].into(),
-                0,
-                reif,
-            ))
-            .expect("Non empty domain");
-
-        assert!(solver.is_literal_false(reif));
-    }
-
-    #[test]
-    fn conflict_is_found_when_reified() {
-        let mut solver = TestSolver::default();
-        let x = solver.new_variable(2, 2);
-        let y = solver.new_variable(2, 2);
-        let reif = solver.new_literal();
-
-        let _ = solver.set_literal(reif, true);
-
-        let err = solver
-            .new_propagator(LinearNotEqualConstructor::reified(
-                [x.scaled(1), y.scaled(-1)].into(),
-                0,
-                reif,
-            ))
-            .expect_err("Non empty domain");
-
-        let expected: Inconsistency = PropositionalConjunction::new(
-            vec![predicate!(x == 2), predicate!(y == 2), reif.into()].into(),
-        )
-        .into();
-        assert_eq!(expected, err);
-    }
-
-    #[test]
-    fn explanation_for_propagation_reified() {
-        let mut solver = TestSolver::default();
-        let x = solver.new_variable(2, 2).scaled(1);
-        let y = solver.new_variable(1, 5).scaled(-1);
-        let reif = solver.new_literal();
-
-        let _ = solver.set_literal(reif, true);
-
-        let mut propagator = solver
-            .new_propagator(LinearNotEqualConstructor::reified(
-                [x.clone(), y.clone()].into(),
-                0,
-                reif,
-            ))
-            .expect("non-empty domain");
-
-        solver.propagate(&mut propagator).expect("non-empty domain");
-
-        let reason = solver.get_reason_int(predicate![y != -2]);
-
-        assert_eq!(
-            PropositionalConjunction::new(vec![predicate!(x == 2), reif.into()].into()),
-            *reason
-        );
-    }
-
-    #[test]
-    fn no_propagation_reified_unfixed() {
-        let mut solver = TestSolver::default();
-        let x = solver.new_variable(2, 2).scaled(1);
-        let y = solver.new_variable(1, 5).scaled(-1);
-        let reif = solver.new_literal();
-
-        let mut propagator = solver
-            .new_propagator(LinearNotEqualConstructor::reified(
-                [x.clone(), y.clone()].into(),
-                0,
-                reif,
-            ))
-            .expect("non-empty domain");
-
-        solver.propagate(&mut propagator).expect("non-empty domain");
-
-        assert!(solver.contains(y, -2));
-    }
-
-    #[test]
-    fn conflict_not_detected_if_not_all_fixed() {
-        let mut solver = TestSolver::default();
-        let x = solver.new_variable(0, 0);
-        let y = solver.new_variable(-1, 1);
-        let reif = solver.new_literal();
-
-        let _ = solver
-            .new_propagator(LinearNotEqualConstructor::reified([x, y].into(), 0, reif))
-            .expect("non-empty domain");
-
-        assert!(!solver.is_literal_assigned(reif))
-    }
-=======
->>>>>>> f5fcf01d
 }