--- conflicted
+++ resolved
@@ -106,12 +106,9 @@
 * Added support for search annotations MiniZinc
 * Add holes in the domain for the cumulative
 * Implemented API for reverse propagation, including deletable clauses.
-<<<<<<< HEAD
 * Replaced explicit CP representation with a compact version.
 * Added functionality to query domain values at given trail position.
-=======
 * Added support for half-reification of arbitrary propagators.
->>>>>>> f5fcf01d
 
 ## Bugfixes
 
