--- conflicted
+++ resolved
@@ -14,19 +14,13 @@
 use pumpkin_lib::predicate;
 use pumpkin_lib::predicates::Predicate;
 use pumpkin_lib::results::solution_iterator::IteratedSolution;
-<<<<<<< HEAD
-=======
 use pumpkin_lib::results::OptimisationResult;
->>>>>>> 6bf4bca2
 use pumpkin_lib::results::ProblemSolution;
 use pumpkin_lib::results::SatisfactionResult;
 use pumpkin_lib::results::Solution;
 use pumpkin_lib::results::SolutionReference;
-<<<<<<< HEAD
-=======
 use pumpkin_lib::termination::Combinator;
 use pumpkin_lib::termination::OsSignal;
->>>>>>> 6bf4bca2
 use pumpkin_lib::termination::TimeBudget;
 use pumpkin_lib::Solver;
 
@@ -191,11 +185,7 @@
     };
 
     if let Some(value) = value {
-<<<<<<< HEAD
-        solver.log_statistics_with_objective(value)
-=======
         solver.log_statistics_with_objective(value as i64)
->>>>>>> 6bf4bca2
     } else {
         solver.log_statistics()
     }
@@ -216,16 +206,10 @@
 fn parse_and_compile(
     solver: &mut Solver,
     instance: impl Read,
-<<<<<<< HEAD
-) -> Result<FlatZincInstance, FlatZincError> {
-    let ast = parser::parse(instance)?;
-    compiler::compile(ast, solver)
-=======
     options: FlatZincOptions,
 ) -> Result<FlatZincInstance, FlatZincError> {
     let ast = parser::parse(instance)?;
     compiler::compile(ast, solver, options)
->>>>>>> 6bf4bca2
 }
 
 /// Prints the current solution.
