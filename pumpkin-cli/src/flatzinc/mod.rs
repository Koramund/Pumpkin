--- conflicted
+++ resolved
@@ -9,22 +9,9 @@
 use std::path::Path;
 use std::time::Duration;
 
-<<<<<<< HEAD
-use pumpkin_lib::basic_types::CSPSolverExecutionFlag;
-use pumpkin_lib::basic_types::ProblemSolution;
-use pumpkin_lib::basic_types::SolutionReference;
-use pumpkin_lib::branching::branchers::dynamic_brancher::DynamicBrancher;
-use pumpkin_lib::branching::branchers::independent_variable_value_brancher::IndependentVariableValueBrancher;
-use pumpkin_lib::branching::Brancher;
-use pumpkin_lib::engine::predicates::predicate::Predicate;
-use pumpkin_lib::engine::termination::time_budget::TimeBudget;
-use pumpkin_lib::engine::ConstraintSatisfactionSolver;
-use pumpkin_lib::optimisation::log_statistics;
-use pumpkin_lib::optimisation::log_statistics_with_objective;
-=======
 use log::warn;
 use pumpkin_lib::branching::branchers::dynamic_brancher::DynamicBrancher;
->>>>>>> f5fcf01d
+use pumpkin_lib::branching::Brancher;
 use pumpkin_lib::predicate;
 use pumpkin_lib::predicates::Predicate;
 use pumpkin_lib::results::solution_iterator::IteratedSolution;
@@ -91,35 +78,12 @@
         let mut brancher = if options.free_search {
             // The free search flag is active, we just use the default brancher
             DynamicBrancher::new(vec![Box::new(
-<<<<<<< HEAD
-                IndependentVariableValueBrancher::default_over_all_variables(&solver),
-=======
                 solver.default_brancher_over_all_propositional_variables(),
->>>>>>> f5fcf01d
             )])
         } else {
             instance.search.expect("Expected a search to be defined")
         };
 
-<<<<<<< HEAD
-        let mut optimisation_solver = MinizincOptimiser::new(&mut solver, *objective_function);
-        match optimisation_solver.solve(&mut termination, brancher, &instance.outputs) {
-            MinizincOptimisationResult::Optimal {
-                optimal_objective_value,
-            } => {
-                // todo: add proof logging
-                // let objective_bound_literal = solver.get_literal(get_bound_predicate(
-                // objective_function,
-                // optimal_objective_value as i32,
-                // ));
-                //
-                // if solver
-                // .conclude_proof_optimal(objective_bound_literal)
-                // .is_err()
-                // {
-                // warn!("Failed to log solver conclusion");
-                // };
-=======
         if options.all_solutions {
             solver.with_solution_callback(move |solution| {
                 print_solution_from_solver(solution, &outputs)
@@ -139,18 +103,18 @@
             OptimisationResult::Optimal(optimal_solution) => {
                 let optimal_objective_value =
                     optimal_solution.get_integer_value(*objective_function.get_domain());
-                let objective_bound_literal = solver.get_literal(get_bound_predicate(
-                    *objective_function,
-                    optimal_objective_value,
-                ));
-
-                if solver
-                    .conclude_proof_optimal(objective_bound_literal)
-                    .is_err()
-                {
-                    warn!("Failed to log solver conclusion");
-                };
->>>>>>> f5fcf01d
+                // let objective_bound_literal = solver.get_literal(get_bound_predicate(
+                //     *objective_function,
+                //     optimal_objective_value,
+                // ));
+
+                // todo: add proof logging
+                // if solver
+                //     .conclude_proof_optimal(objective_bound_literal)
+                //     .is_err()
+                // {
+                //     warn!("Failed to log solver conclusion");
+                // };
 
                 // If `all_solutions` is not turned on then we have not printed the solution yet and
                 // need to print it!
@@ -160,26 +124,16 @@
                 println!("==========");
                 Some(optimal_objective_value)
             }
-<<<<<<< HEAD
-            MinizincOptimisationResult::Satisfiable {
-                best_found_objective_value,
-            } => Some(best_found_objective_value),
-            MinizincOptimisationResult::Infeasible => {
-                // todo: readd proof logging
-                // if solver.conclude_proof_unsat().is_err() {
-                // warn!("Failed to log solver conclusion");
-                // };
-=======
             OptimisationResult::Satisfiable(solution) => {
                 let best_found_objective_value =
                     solution.get_integer_value(*objective_function.get_domain());
                 Some(best_found_objective_value)
             }
             OptimisationResult::Unsatisfiable => {
-                if solver.conclude_proof_unsat().is_err() {
-                    warn!("Failed to log solver conclusion");
-                };
->>>>>>> f5fcf01d
+                // todo: add proof logging
+                // if solver.conclude_proof_unsat().is_err() {
+                //     warn!("Failed to log solver conclusion");
+                // };
 
                 println!("{MSG_UNSATISFIABLE}");
                 None
@@ -191,26 +145,6 @@
         }
     } else {
         let mut brancher = instance.search.expect("Expected a search to be defined");
-<<<<<<< HEAD
-
-        let mut found_solution = false;
-
-        loop {
-            match solver.solve(&mut termination, &mut brancher) {
-                CSPSolverExecutionFlag::Feasible => {
-                    found_solution = true;
-
-                    #[allow(deprecated)]
-                    print_solution_from_solver(solver.get_solution_reference(), &outputs);
-
-                    #[allow(deprecated)]
-                    brancher.on_solution(solver.get_solution_reference());
-
-                    let could_find_another_solution =
-                        add_blocking_nogood(&mut solver, &outputs, &mut brancher);
-
-                    if !could_find_another_solution {
-=======
         if options.all_solutions {
             let mut solution_iterator =
                 solver.get_solution_iterator(&mut brancher, &mut termination);
@@ -220,7 +154,6 @@
                         print_solution_reference_from_solver(&solution, &outputs);
                     }
                     IteratedSolution::Finished => {
->>>>>>> f5fcf01d
                         println!("==========");
                         break;
                     }
@@ -238,18 +171,11 @@
                 SatisfactionResult::Satisfiable(solution) => {
                     print_solution_from_solver(&solution, &outputs);
                 }
-<<<<<<< HEAD
-                CSPSolverExecutionFlag::Infeasible if !found_solution => {
-                    // todo: readd proof logging
+                SatisfactionResult::Unsatisfiable => {
+                    // todo: add proof-logging
                     // if solver.conclude_proof_unsat().is_err() {
-                    // warn!("Failed to log solver conclusion");
+                    //     warn!("Failed to log solver conclusion");
                     // };
-=======
-                SatisfactionResult::Unsatisfiable => {
-                    if solver.conclude_proof_unsat().is_err() {
-                        warn!("Failed to log solver conclusion");
-                    };
->>>>>>> f5fcf01d
 
                     println!("{MSG_UNSATISFIABLE}");
                 }
@@ -282,76 +208,6 @@
     }
 }
 
-<<<<<<< HEAD
-/// Creates a clause which prevents the current solution from occurring again by going over the
-/// defined output variables and creating a clause which prevents those values from being assigned.
-///
-/// This method is used when attempting to find multiple solutions. It restores the state of the
-/// passed [`ConstraintSatisfactionSolver`] to the root (using
-/// [`ConstraintSatisfactionSolver::restore_state_at_root`]) and returns true if adding the clause
-/// was successful (i.e. it is possible that there could be another solution) and returns false
-/// otherwise (i.e. if adding a clause led to a conflict which indicates that there are no more
-/// solutions).
-fn add_blocking_nogood(
-    solver: &mut ConstraintSatisfactionSolver,
-    outputs: &[Output],
-    brancher: &mut impl Brancher,
-) -> bool {
-    #[allow(deprecated)]
-    let solution = solver.get_solution_reference();
-
-    let nogood = outputs
-        .iter()
-        .flat_map(|output| match output {
-            Output::Bool(_bool) => {
-                todo!();
-                // let literal = *bool.get_variable();
-                //
-                // let literal = if solution.get_literal_value(literal) {
-                // literal
-                // } else {
-                // !literal
-                // };
-                //
-                // Box::new(std::iter::once(literal))
-            }
-
-            Output::Int(int) => {
-                let domain = *int.get_variable();
-                let value = solution.get_integer_value(domain);
-                Box::new(std::iter::once(predicate![domain == value]))
-            }
-
-            #[allow(trivial_casts)]
-            Output::ArrayOfBool(_array_of_bool) => {
-                todo!();
-                // Box::new(array_of_bool.get_contents().map(|&literal| {
-                // if solution.get_literal_value(literal) {
-                // literal
-                // } else {
-                // !literal
-                // }
-                // })) as Box<dyn Iterator<Item = BooleanDomainId>>
-            }
-
-            #[allow(trivial_casts)]
-            Output::ArrayOfInt(array_of_ints) => {
-                Box::new(array_of_ints.get_contents().map(|&domain| {
-                    let value = solution.get_integer_value(domain);
-                    predicate![domain == value]
-                })) as Box<dyn Iterator<Item = Predicate>>
-            }
-        })
-        .collect::<Vec<_>>();
-
-    solver.restore_state_at_root(brancher);
-    if nogood.is_empty() {
-        return false;
-    }
-
-    solver.add_nogood(nogood).is_ok()
-}
-=======
 fn parse_and_compile(
     solver: &mut Solver,
     instance: impl Read,
@@ -382,7 +238,6 @@
             }
         }
     }
->>>>>>> f5fcf01d
 
     println!("----------");
 }
