--- conflicted
+++ resolved
@@ -98,22 +98,18 @@
     )]
     learning_lbd_threshold: u32,
 
-<<<<<<< HEAD
-=======
-    /// Decides which clauses will be removed when cleaning up the learned clauses. Can either be
-    /// based on the LBD of a clause (the number of different decision levels) or on the activity
-    /// of a clause (how often it is used in conflict analysis).
-    ///
-    /// Possible values: ["lbd", "activity"]
-    #[arg(
-        short = 'l',
-        long = "learning-sorting-strategy",
-        value_parser = learned_clause_sorting_strategy_parser,
-        default_value_t = LearnedClauseSortingStrategy::Activity, verbatim_doc_comment
-    )]
-    learning_sorting_strategy: LearnedClauseSortingStrategy,
-
->>>>>>> 7c4583be
+    // /// Decides which clauses will be removed when cleaning up the learned clauses. Can either
+    // be /// based on the LBD of a clause (the number of different decision levels) or on the
+    // activity /// of a clause (how often it is used in conflict analysis).
+    // ///
+    // /// Possible values: ["lbd", "activity"]
+    // #[arg(
+    //     short = 'l',
+    //     long = "learning-sorting-strategy",
+    //     value_parser = learned_clause_sorting_strategy_parser,
+    //     default_value_t = LearnedClauseSortingStrategy::Activity, verbatim_doc_comment
+    // )]
+    // learning_sorting_strategy: LearnedClauseSortingStrategy,
     /// Decides whether learned clauses are minimised as a post-processing step after computing the
     /// 1-UIP Minimisation is done; according to the idea proposed in "Generalized Conflict-Clause
     /// Strengthening for Satisfiability Solvers - Allen van Gelder (2011)".
@@ -321,24 +317,6 @@
     #[arg(long = "omit-call-site", default_value_t = false, verbatim_doc_comment)]
     omit_call_site: bool,
 
-<<<<<<< HEAD
-    /// Determines whether to allow the cumulative propagator(s) to create holes in the domain
-    #[arg(long = "cumulative-allow-holes", default_value_t = false)]
-    cumulative_allow_holes: bool,
-
-    /// Verify the reported solution is consistent with the instance, and, if applicable, verify
-    /// that it evaluates to the reported objective value.
-    #[arg(long = "verify", default_value_t = false)]
-    verify_solution: bool,
-
-    /// The encoding to use for the upper bound constraint in an optimisation problem.
-    #[arg(
-        long = "upper-bound-encoding",
-        value_parser = upper_bound_encoding_parser,
-        default_value_t = PseudoBooleanEncoding::GeneralizedTotalizer.into()
-    )]
-    upper_bound_encoding: CliArg<PseudoBooleanEncoding>,
-=======
     /// The encoding to use for the upper bound constraint in a MaxSAT optimisation problem.
     ///
     /// The "gte" value specifies that the solver should use the Generalized Totalizer Encoding
@@ -366,7 +344,6 @@
         verbatim_doc_comment
     )]
     cumulative_allow_holes: bool,
->>>>>>> 7c4583be
 }
 
 fn configure_logging(
@@ -484,7 +461,6 @@
         args.omit_call_site,
     )?;
 
-<<<<<<< HEAD
     // let learning_options = LearningOptions {
     //     num_high_lbd_learned_clauses_max: args.learning_max_num_clauses,
     //     high_lbd_learned_clause_sorting_strategy: args.learning_sorting_strategy.inner,
@@ -509,26 +485,6 @@
     // } else {
     //     ProofLog::default()
     // };
-=======
-    let learning_options = LearningOptions {
-        num_high_lbd_learned_clauses_max: args.learning_max_num_clauses,
-        high_lbd_learned_clause_sorting_strategy: args.learning_sorting_strategy,
-        lbd_threshold: args.learning_lbd_threshold,
-        ..Default::default()
-    };
-
-    let proof_log = if let Some(path_buf) = args.proof_path {
-        match file_format {
-            FileFormat::CnfDimacsPLine => ProofLog::dimacs(&path_buf)?,
-            FileFormat::WcnfDimacsPLine => {
-                return Err(PumpkinError::ProofGenerationNotSupported("wcnf".to_owned()))
-            }
-            FileFormat::FlatZinc => ProofLog::cp(&path_buf, Format::Text)?,
-        }
-    } else {
-        ProofLog::default()
-    };
->>>>>>> 7c4583be
 
     let solver_options = SolverOptions {
         restart_options: RestartOptions {
@@ -541,12 +497,7 @@
             num_assigned_window: args.restart_num_assigned_window,
             geometric_coef: args.restart_geometric_coef,
         },
-<<<<<<< HEAD
-        learning_clause_minimisation: args.learning_clause_minimisation.inner,
-=======
-        proof_log,
         learning_clause_minimisation: args.learning_clause_minimisation,
->>>>>>> 7c4583be
         random_generator: SmallRng::seed_from_u64(args.random_seed),
     };
 
@@ -555,7 +506,6 @@
         .instance_path
         .to_str()
         .ok_or(PumpkinError::invalid_instance(args.instance_path.display()))?;
-    let _verify_outcome = args.verify_solution;
 
     match file_format {
         FileFormat::CnfDimacsPLine => cnf_problem(solver_options, time_limit, instance_path)?,
@@ -640,21 +590,17 @@
         .collect::<String>()
 }
 
-<<<<<<< HEAD
-fn upper_bound_encoding_parser(s: &str) -> Result<CliArg<PseudoBooleanEncoding>, String> {
-=======
-fn learned_clause_sorting_strategy_parser(s: &str) -> Result<LearnedClauseSortingStrategy, String> {
-    match s {
-        "lbd" => Ok(LearnedClauseSortingStrategy::Lbd),
-        "activity" => Ok(LearnedClauseSortingStrategy::Activity),
-        value => Err(format!(
-            "'{value}' is not a valid learned clause sorting strategy. Possible values: ['lbd', 'activity']"
-        )),
-    }
-}
+// fn learned_clause_sorting_strategy_parser(s: &str) -> Result<LearnedClauseSortingStrategy,
+// String> {     match s {
+//         "lbd" => Ok(LearnedClauseSortingStrategy::Lbd),
+//         "activity" => Ok(LearnedClauseSortingStrategy::Activity),
+//         value => Err(format!(
+//             "'{value}' is not a valid learned clause sorting strategy. Possible values: ['lbd',
+// 'activity']"         )),
+//     }
+// }
 
 fn upper_bound_encoding_parser(s: &str) -> Result<PseudoBooleanEncoding, String> {
->>>>>>> 7c4583be
     match s {
         "gte" => Ok(PseudoBooleanEncoding::GeneralizedTotalizer),
         "cne" => Ok(PseudoBooleanEncoding::CardinalityNetwork),
@@ -666,45 +612,9 @@
 
 fn sequence_generator_parser(s: &str) -> Result<SequenceGeneratorType, String> {
     match s {
-<<<<<<< HEAD
-        "constant" => Ok(SequenceGeneratorType::Constant.into()),
-        "geometric" => Ok(SequenceGeneratorType::Geometric.into()),
-        "luby" => Ok(SequenceGeneratorType::Luby.into()),
-        value => Err(format!("'{value}' is not a valid sequence generator.")),
-    }
-}
-
-#[derive(Debug, Clone)]
-struct CliArg<T> {
-    inner: T,
-}
-
-impl<T> From<T> for CliArg<T> {
-    fn from(value: T) -> Self {
-        CliArg { inner: value }
-    }
-}
-
-impl std::fmt::Display for CliArg<SequenceGeneratorType> {
-    fn fmt(&self, f: &mut std::fmt::Formatter<'_>) -> std::fmt::Result {
-        std::fmt::Display::fmt(&self.inner, f)
-    }
-}
-
-impl std::fmt::Display for CliArg<PseudoBooleanEncoding> {
-    fn fmt(&self, f: &mut std::fmt::Formatter<'_>) -> std::fmt::Result {
-        std::fmt::Display::fmt(&self.inner, f)
-    }
-}
-
-impl std::fmt::Display for CliArg<bool> {
-    fn fmt(&self, f: &mut std::fmt::Formatter<'_>) -> std::fmt::Result {
-        std::fmt::Display::fmt(&self.inner, f)
-=======
         "constant" => Ok(SequenceGeneratorType::Constant),
         "geometric" => Ok(SequenceGeneratorType::Geometric),
         "luby" => Ok(SequenceGeneratorType::Luby),
         value => Err(format!("'{value}' is not a valid sequence generator. Possible values: ['constant', 'geometric', 'luby'].")),
->>>>>>> 7c4583be
     }
 }